--- conflicted
+++ resolved
@@ -12,14 +12,9 @@
 
 class CudnnConvOpBase : public ConvPoolOpBase<CUDAContext, true> {
  public:
-<<<<<<< HEAD
   template<class... Args>
   explicit CudnnConvOpBase(Args&&... args)
       : ConvPoolOpBase<CUDAContext, true>(std::forward<Args>(args)...),
-=======
-  explicit CudnnConvOpBase(const OperatorDef& operator_def, Workspace* ws)
-      : ConvPoolOpBase<CUDAContext>(operator_def, ws),
->>>>>>> 6b07612c
         cudnn_wrapper_(&context_),
         cudnn_ws_nbytes_limit_(OperatorBase::GetSingleArgument<size_t>(
             "ws_nbytes_limit",
