import unittest
import math
import torch
import torch.nn as nn
import torch.nn.quantized as nnq
import torch.nn._intrinsic as nni
import torch.nn._intrinsic.quantized as nniq
import torch.nn._intrinsic.qat as nniqat
from torch.quantization import \
    QConfig, QConfigDynamic, default_observer, default_weight_observer, get_observer_dict,\
    quantize, prepare, convert, prepare_qat, quantize_qat, fuse_modules, \
    quantize_dynamic, default_qconfig, default_debug_qconfig, default_qat_qconfig, \
    default_dynamic_qconfig, HistogramObserver, MinMaxObserver, PerChannelMinMaxObserver, RecordingObserver, QuantWrapper

from torch.quantization._quantize_script import quantize_script

from common_utils import run_tests
from common_quantization import QuantizationTestCase, \
    AnnotatedSingleLayerLinearModel, SingleLayerLinearModel, \
    SkipQuantModel, QuantStubModel, \
    ModelForFusion, ModelForFusion2, ManualLinearQATModel, ManualConvLinearQATModel, \
    ModForWrapping, \
    test_only_eval_fn, test_only_train_fn, \
    prepare_dynamic, convert_dynamic, SingleLayerLinearDynamicModel, \
    TwoLayerLinearModel, NestedModel, ResNetBase, LSTMDynamicModel

from common_quantization import AnnotatedTwoLayerLinearModel, AnnotatedNestedModel, \
    AnnotatedSubNestedModel, AnnotatedCustomConfigNestedModel

from jit_utils import _tmp_donotuse_dont_inline_everything

from hypothesis import given
from hypothesis import strategies as st
from hypothesis_utils import no_deadline
import io
import copy

@unittest.skipUnless('fbgemm' in torch.backends.quantized.supported_engines,
                     " Quantized operations require FBGEMM. FBGEMM is only optimized for CPUs"
                     " with instruction set support avx2 or newer.")
class EagerModePostTrainingQuantTest(QuantizationTestCase):
    @no_deadline
    @given(qconfig=st.sampled_from((torch.quantization.default_qconfig, torch.quantization.default_per_channel_qconfig)))
    def test_single_layer(self, qconfig):
        r"""Quantize SingleLayerLinearModel which has one Linear module, make sure it is swapped
        to nnq.Linear which is the quantized version of the module
        """
        model = AnnotatedSingleLayerLinearModel()
        model.qconfig = qconfig
        model = prepare(model)
        # Check if observers and quant/dequant nodes are inserted
        self.checkNoPrepModules(model)
        self.checkHasPrepModules(model.fc1)
        self.checkObservers(model)

        test_only_eval_fn(model, self.calib_data)
        model = convert(model)

        def checkQuantized(model):
            self.checkNoPrepModules(model)
            self.checkHasPrepModules(model.fc1)
            self.checkWrappedQuantizedLinear(model.fc1)
            test_only_eval_fn(model, self.calib_data)
            self.checkScriptable(model, self.calib_data)

        checkQuantized(model)

        # test one line API - out of place version
        base = AnnotatedSingleLayerLinearModel()
        base.qconfig = qconfig
        keys_before = set(list(base.state_dict().keys()))
        model = quantize(base, test_only_eval_fn, self.calib_data)
        checkQuantized(model)
        keys_after = set(list(base.state_dict().keys()))
        self.assertEqual(keys_before, keys_after)  # simple check that nothing changed

        # in-place version
        model = AnnotatedSingleLayerLinearModel()
        model.qconfig = qconfig
        quantize(model, test_only_eval_fn, self.calib_data, inplace=True)
        checkQuantized(model)

    def test_two_layers(self):
        r"""TwoLayerLinearModel has two Linear modules but we only quantize the second one
        `fc2`, and `fc1`is not quantized
        """
        model = AnnotatedTwoLayerLinearModel()
        model = prepare(model)

        self.checkNoPrepModules(model)
        self.checkObservers(model)
        self.checkNoPrepModules(model.fc1)
        self.checkHasPrepModules(model.fc2)

        test_only_eval_fn(model, self.calib_data)
        model = convert(model)

        def checkQuantized(model):
            self.checkNoPrepModules(model)
            self.checkNoPrepModules(model.fc1)
            self.checkHasPrepModules(model.fc2)
            self.assertEqual(type(model.fc1), torch.nn.Linear)
            self.checkWrappedQuantizedLinear(model.fc2)
            test_only_eval_fn(model, self.calib_data)
            self.checkScriptable(model, self.calib_data)

        checkQuantized(model)

        # test one line API
        model = quantize(AnnotatedTwoLayerLinearModel(), test_only_eval_fn,
                         self.calib_data)
        checkQuantized(model)

    def test_nested1(self):
        r"""Test quantization for nested model, top level 'fc3' and
        'fc1' of submodule 'sub2', 'sub2.fc2' is not quantized
        """
        model = AnnotatedNestedModel()

        def checkPrepModules(model, before_calib=False):
            if before_calib:
                self.checkObservers(model)
            self.checkNoPrepModules(model)
            self.checkNoPrepModules(model.sub1)
            self.checkNoPrepModules(model.sub1.fc)
            self.checkNoPrepModules(model.sub1.relu)
            self.checkNoPrepModules(model.sub2)
            self.checkHasPrepModules(model.sub2.fc1)
            self.checkNoPrepModules(model.sub2.fc2)
            self.checkHasPrepModules(model.fc3)

        model = prepare(model)
        checkPrepModules(model, True)
        test_only_eval_fn(model, self.calib_data)
        model = convert(model)

        def checkQuantized(model):
            checkPrepModules(model)
            self.checkLinear(model.sub1.fc)
            self.checkWrappedQuantizedLinear(model.fc3)
            self.checkWrappedQuantizedLinear(model.sub2.fc1)
            self.checkLinear(model.sub2.fc2)
            test_only_eval_fn(model, self.calib_data)
            self.checkScriptable(model, self.calib_data)

        checkQuantized(model)

        # test one line API
        model = quantize(AnnotatedNestedModel(), test_only_eval_fn,
                         self.calib_data)
        checkQuantized(model)


    def test_nested2(self):
        model = AnnotatedSubNestedModel()
        model = prepare(model)

        def checkPrepModules(model, before_calib=False):
            if before_calib:
                self.checkObservers(model)
            self.checkNoPrepModules(model)
            self.checkNoPrepModules(model.sub1)
            self.checkNoPrepModules(model.sub1.fc)
            self.checkNoPrepModules(model.sub1.relu)
            self.checkHasPrepModules(model.sub2)
            self.checkNoPrepModules(model.sub2.module.fc1)
            self.checkNoPrepModules(model.sub2.module.fc2)
            self.checkHasPrepModules(model.fc3)

        checkPrepModules(model, True)

        test_only_eval_fn(model, self.calib_data)
        model = convert(model)

        def checkQuantized(model):
            checkPrepModules(model)
            self.checkLinear(model.sub1.fc)
            self.assertEqual(type(model.sub1.relu), torch.nn.ReLU)
            self.checkQuantizedLinear(model.sub2.module.fc1)
            self.checkQuantizedLinear(model.sub2.module.fc2)
            self.checkWrappedQuantizedLinear(model.fc3)
            test_only_eval_fn(model, self.calib_data)
            self.checkScriptable(model, self.calib_data)

        checkQuantized(model)

        # test one line API
        model = quantize(AnnotatedSubNestedModel(), test_only_eval_fn,
                         self.calib_data)
        checkQuantized(model)

    def test_nested3(self):
        r"""More complicated nested test case with child qconfig overrides
        parent qconfig
        """
        model = AnnotatedCustomConfigNestedModel()
        model = prepare(model)

        def checkPrepModules(model, before_calib=False):
            if before_calib:
                self.checkObservers(model)
            self.checkNoPrepModules(model)
            self.checkNoPrepModules(model.sub1)
            self.checkNoPrepModules(model.sub1.fc)
            self.checkNoPrepModules(model.sub1.relu)
            self.checkNoPrepModules(model.sub2)
            self.checkHasPrepModules(model.sub2.fc1)
            self.checkHasPrepModules(model.sub2.fc2)
            self.checkHasPrepModules(model.fc3)

        checkPrepModules(model, True)

        test_only_eval_fn(model, self.calib_data)
        model = convert(model)

        def checkQuantized(model):
            checkPrepModules(model)
            self.checkWrappedQuantizedLinear(model.sub2.fc1)
            self.checkWrappedQuantizedLinear(model.sub2.fc2)
            self.checkWrappedQuantizedLinear(model.fc3)
            test_only_eval_fn(model, self.calib_data)
            self.checkScriptable(model, self.calib_data)

        checkQuantized(model)

        # test one line API
        model = quantize(AnnotatedCustomConfigNestedModel(), test_only_eval_fn,
                         self.calib_data)
        checkQuantized(model)

    def test_skip_quant(self):
        r"""The case when we want to skip quantizing some layers
        """

        model = SkipQuantModel()
        model = prepare(model)
        self.checkObservers(model)

        test_only_eval_fn(model, self.calib_data)
        model = convert(model)

        def checkQuantized(model):
            self.checkLinear(model.fc)
            self.checkQuantDequant(model.sub)
            self.checkQuantizedLinear(model.sub.module.fc1)
            self.checkQuantizedLinear(model.sub.module.fc2)
            self.assertEqual(type(model.sub.module.relu), nnq.ReLU)
            self.checkScriptable(model, self.calib_data)

        checkQuantized(model)

        # test one line API
        model = quantize(SkipQuantModel(), test_only_eval_fn, self.calib_data)
        checkQuantized(model)


    def test_manual(self):
        r"""User inserts QuantStub and DeQuantStub in model code
        and call the quantization utility functions.
        """
        model = QuantStubModel()
        # propagate the qconfig of parents to children, model is changed
        # inplace
        model = prepare(model)
        self.checkObservers(model)

        test_only_eval_fn(model, self.calib_data)
        model = convert(model)

        def checkQuantized(model):
            self.assertEqual(type(model.fc), nnq.Linear)
            test_only_eval_fn(model, self.calib_data)
            self.checkScriptable(model, self.calib_data)

        checkQuantized(model)

        # test one line API
        model = quantize(QuantStubModel(), test_only_eval_fn, self.calib_data)
        checkQuantized(model)

    @given(qconfig=st.sampled_from((torch.quantization.default_qconfig, torch.quantization.default_per_channel_qconfig)))
    def test_resnet_base(self, qconfig):
        r"""Test quantization for bottleneck topology used in resnet/resnext
        and add coverage for conversion of average pool and float functional
        """
        model = ResNetBase().float().eval()
        model = QuantWrapper(model)
        model.qconfig = qconfig
        fuse_list = [['module.conv1', 'module.bn1', 'module.relu1']]
        fuse_modules(model, fuse_list)
        model = prepare(model)
        self.checkObservers(model)
        test_only_eval_fn(model, self.img_data)
        model = convert(model)

        def checkQuantized(model):
            self.assertEqual(type(model.module.conv1), nn._intrinsic.quantized.ConvReLU2d)
            self.assertEqual(type(model.module.myop), nn.quantized.QFunctional)
            self.assertEqual(type(model.module.avgpool), nn.AdaptiveAvgPool2d)
            test_only_eval_fn(model, self.img_data)

        checkQuantized(model)

@unittest.skipUnless('fbgemm' in torch.backends.quantized.supported_engines,
                     " Quantized operations require FBGEMM. FBGEMM is only optimized for CPUs"
                     " with instruction set support avx2 or newer.")
class PostTrainingDynamicQuantTest(QuantizationTestCase):
    def test_single_layer(self):
        r"""Dynamic Quantize SingleLayerLinearDynamicModel which has one Linear module,
        make sure it is swapped to nnqd.Linear which is the quantized version of
        the module
        """
        model = SingleLayerLinearDynamicModel().eval()
        qconfig_dict = {
            '': default_dynamic_qconfig
        }
        prepare_dynamic(model, qconfig_dict)
        convert_dynamic(model)

        def checkQuantized(model):
            self.checkDynamicQuantizedLinear(model.fc1)
            self.checkScriptable(model, self.calib_data, check_save_load=True)

        checkQuantized(model)

        # test one line API - out of place version
        base = SingleLayerLinearDynamicModel()
        keys_before = set(list(base.state_dict().keys()))
        model = quantize_dynamic(base, qconfig_dict)
        checkQuantized(model)
        keys_after = set(list(base.state_dict().keys()))
        self.assertEqual(keys_before, keys_after)  # simple check that nothing changed

        # in-place version
        model = SingleLayerLinearDynamicModel()
        quantize_dynamic(model, qconfig_dict, inplace=True)
        checkQuantized(model)

    def test_two_layers(self):
        r"""TwoLayerLinearModel has two Linear modules but we only quantize the second one
        `fc2`, and `fc1`is not quantized
        """
        model = TwoLayerLinearModel().eval()
        qconfig_dict = {
            'fc2': default_dynamic_qconfig
        }
        prepare_dynamic(model, qconfig_dict)

        convert_dynamic(model)

        def checkQuantized(model):
            self.assertEqual(type(model.fc1), torch.nn.Linear)
            self.checkDynamicQuantizedLinear(model.fc2)
            self.checkScriptable(model, self.calib_data, check_save_load=True)

        checkQuantized(model)

        # test one line API
        model = quantize_dynamic(TwoLayerLinearModel().eval(), qconfig_dict)
        checkQuantized(model)

    def test_nested1(self):
        r"""Test quantization for nested model, top level 'fc3' and
        'fc1' of submodule 'sub2', 'sub2.fc2' is not quantized
        """
        model = NestedModel().eval()
        qconfig_dict = {
            'fc3': default_dynamic_qconfig,
            'sub2.fc1': default_dynamic_qconfig
        }

        prepare_dynamic(model, qconfig_dict)
        convert_dynamic(model)

        def checkQuantized(model):
            self.checkLinear(model.sub1.fc)
            self.checkDynamicQuantizedLinear(model.fc3)
            self.checkDynamicQuantizedLinear(model.sub2.fc1)
            self.checkLinear(model.sub2.fc2)
            self.checkScriptable(model, self.calib_data, check_save_load=True)

        checkQuantized(model)

        # test one line API
        model = quantize_dynamic(NestedModel().eval(), qconfig_dict)
        checkQuantized(model)

    def test_nested2(self):
        r"""Another test case for quantized, we will quantize all submodules
        of submodule sub2
        """
        model = NestedModel().eval()
        qconfig_dict = {
            'fc3': default_dynamic_qconfig,
            'sub2': default_dynamic_qconfig
        }
        prepare_dynamic(model, qconfig_dict)

        convert_dynamic(model)

        def checkQuantized(model):
            self.checkLinear(model.sub1.fc)
            self.assertEqual(type(model.sub1.relu), torch.nn.ReLU)
            self.checkDynamicQuantizedLinear(model.sub2.fc1)
            self.checkDynamicQuantizedLinear(model.sub2.fc2)
            self.checkDynamicQuantizedLinear(model.fc3)
            self.checkScriptable(model, self.calib_data, check_save_load=True)

        checkQuantized(model)

        # test one line API
        model = quantize_dynamic(NestedModel().eval(), qconfig_dict)
        checkQuantized(model)

    def test_nested3(self):
        r"""More complicated nested test case with child qconfig overrides
        parent qconfig
        """
        model = NestedModel().eval()
        custum_options = {
            'dtype': torch.quint8,
            'qscheme': torch.per_tensor_affine
        }
        custom_dynamic_qconfig = QConfigDynamic(weight=default_weight_observer)
        qconfig_dynamic_dict = {
            'fc3': default_dynamic_qconfig,
            'sub2': default_dynamic_qconfig,
            'sub2.fc1': custom_dynamic_qconfig
        }
        prepare_dynamic(model, qconfig_dynamic_dict)

        convert_dynamic(model)

        def checkQuantized(model):
            self.checkDynamicQuantizedLinear(model.sub2.fc1)
            self.checkDynamicQuantizedLinear(model.sub2.fc2)
            self.checkDynamicQuantizedLinear(model.fc3)
            self.checkScriptable(model, self.calib_data, check_save_load=True)

        checkQuantized(model)

        # test one line API
        model = quantize_dynamic(NestedModel().eval(), qconfig_dynamic_dict)
        checkQuantized(model)

    def test_type_match_rule(self):
        r"""Test quantization for nested model, top level 'fc3' and
        'fc1' of submodule 'sub2', All 'torch.nn.Linear' modules are quantized
        """
        model = NestedModel().eval()
        qconfig_dict = {
            'fc3': None,
            'sub2.fc1': None,
            torch.nn.Linear: default_dynamic_qconfig
        }

        prepare_dynamic(model, qconfig_dict)
        test_only_eval_fn(model, self.calib_data)
        convert_dynamic(model)

        def checkQuantized(model):
            self.checkDynamicQuantizedLinear(model.sub1.fc)
            self.checkLinear(model.fc3)
            self.checkLinear(model.sub2.fc1)
            self.checkDynamicQuantizedLinear(model.sub2.fc2)
            test_only_eval_fn(model, self.calib_data)
            self.checkScriptable(model, self.calib_data, check_save_load=True)

        checkQuantized(model)

        # test one line API
        model = quantize_dynamic(NestedModel().eval(), qconfig_dict)
        checkQuantized(model)

    def test_quantized_rnn(self):
        d_in, d_hid = 2, 2
        model = LSTMDynamicModel().eval()
        cell = model.lstm

        # Replace parameter values s.t. the range of values is exactly
        # 255, thus we will have 0 quantization error in the quantized
        # GEMM call. This i s for testing purposes.
        #
        # Note that the current implementation does not support
        # accumulation values outside of the range representable by a
        # 16 bit integer, instead resulting in a saturated value. We
        # must take care that in our test we do not end up with a dot
        # product that overflows the int16 range, e.g.
        # (255*127+255*127) = 64770. So, we hardcode the test values
        # here and ensure a mix of signedness.
        vals = [[100, -155],
                [100, -155],
                [-155, 100],
                [-155, 100],
                [100, -155],
                [-155, 100],
                [-155, 100],
                [100, -155]]
        if isinstance(cell, torch.nn.LSTM):
            num_chunks = 4
        vals = vals[:d_hid * num_chunks]
        cell.weight_ih_l0 = torch.nn.Parameter(
            torch.tensor(vals, dtype=torch.float),
            requires_grad=False)
        cell.weight_hh_l0 = torch.nn.Parameter(
            torch.tensor(vals, dtype=torch.float),
            requires_grad=False)

        ref = copy.deepcopy(cell)

        model_int8 = quantize_dynamic(model=model, dtype=torch.qint8)
        model_fp16 = quantize_dynamic(model=model, dtype=torch.float16)

        # Smoke test extra reprs
        self.assertTrue('DynamicQuantizedLSTM' in str(model_int8))
        self.assertTrue('DynamicQuantizedLSTM' in str(model_fp16))
        cell_int8 = model_int8.lstm
        cell_fp16 = model_fp16.lstm

        assert type(cell_int8) == torch.nn.quantized.dynamic.LSTM, \
            'torch.nn.LSTM should be converted to torch.nn.quantized.dynamic.LSTM after quantize_dynamic'
        assert type(cell_fp16) == torch.nn.quantized.dynamic.LSTM, \
            'torch.nn.LSTM should be converted to torch.nn.quantized.dynamic.LSTM after quantize_dynamic'

        niter = 10
        x = torch.tensor([[100, -155],
                          [-155, 100],
                          [100, -155]], dtype=torch.float).unsqueeze(0).repeat(niter, 1, 1)

        h0_vals = [[-155, 100],
                   [-155, 155],
                   [100, -155]]

        hx = torch.tensor(h0_vals, dtype=torch.float).unsqueeze(0)
        cx = torch.tensor(h0_vals, dtype=torch.float).unsqueeze(0)

        if isinstance(ref, torch.nn.LSTM):
            hiddens = (hx, cx)

        ref_out, ref_hid = ref(x, hiddens)

        # Compare int8 quantized to unquantized
        output_int8, final_hiddens_int8 = cell_int8(x, hiddens)

        torch.testing.assert_allclose(output_int8, ref_out)
        self.assertEqual(output_int8, ref_out)
        for out_val, ref_val in zip(final_hiddens_int8, ref_hid):
            torch.testing.assert_allclose(out_val, ref_val)

        class ScriptWrapper(torch.nn.Module):
            def __init__(self, cell):
                super(ScriptWrapper, self).__init__()
                self.cell = cell

            def forward(self, x, hiddens):
                # type: (torch.Tensor, Tuple[torch.Tensor, torch.Tensor]) -> Tuple[torch.Tensor, Tuple[torch.Tensor, torch.Tensor]]
                return self.cell(x, hiddens)

        # TODO: TorchScript overloads don't work without this wrapper
        cell_script = torch.jit.script(ScriptWrapper(cell_int8))
        out_script, hid_script = cell_script(x, hiddens)
        self.assertEqual(len(out_script), len(ref_out))
        for out_val, ref_val in zip(out_script, ref_out):
            torch.testing.assert_allclose(out_val, ref_val)

        # Test save/load
        b = io.BytesIO()
        torch.jit.save(cell_script, b)
        b.seek(0)
        loaded = torch.jit.load(b)
        out_loaded, hid_loaded = loaded(x, hiddens)
        for loaded_val, ref_val in zip(out_loaded, ref_out):
            torch.testing.assert_allclose(loaded_val, ref_val)

        # Compare fp16 quantized to unquantized
        output_fp16, final_hiddens_fp16 = cell_fp16(x, hiddens)

        torch.testing.assert_allclose(output_fp16, ref_out)
        self.assertEqual(output_fp16, ref_out)
        for out, ref in zip(final_hiddens_fp16, ref_hid):
            torch.testing.assert_allclose(out, ref)

@unittest.skipUnless('fbgemm' in torch.backends.quantized.supported_engines,
                     " Quantized operations require FBGEMM. FBGEMM is only optimized for CPUs"
                     " with instruction set support avx2 or newer.")
class EagerModeQuantizationAwareTrainingTest(QuantizationTestCase):
    def test_manual(self):
        model = ManualLinearQATModel()
        model = prepare_qat(model)
        self.checkObservers(model)
        test_only_train_fn(model, self.train_data)
        model = convert(model)

        def checkQuantized(model):
            self.assertEqual(type(model.fc1), nnq.Linear)
            self.assertEqual(type(model.fc2), nnq.Linear)
            test_only_eval_fn(model, self.calib_data)
            self.checkScriptable(model, self.calib_data)

        checkQuantized(model)

        model = quantize_qat(ManualLinearQATModel(), test_only_train_fn,
                             self.train_data)
        checkQuantized(model)

    def test_eval_only_fake_quant(self):
        r"""Using FakeQuant in evaluation only mode,
        this is useful for estimating accuracy loss when we quantize the
        network
        """
        model = ManualLinearQATModel()

        model = prepare_qat(model)
        self.checkObservers(model)

        model.eval()
        test_only_eval_fn(model, self.calib_data)

    def test_conv_linear(self):
        model = ManualConvLinearQATModel()

        model = prepare_qat(model)
        self.checkObservers(model)

        test_only_train_fn(model, self.img_data)
        model = convert(model)

        def checkQuantized(model):
            self.assertEqual(type(model.conv), nnq.Conv2d)
            self.assertEqual(type(model.fc1), nnq.Linear)
            self.assertEqual(type(model.fc2), nnq.Linear)
            test_only_eval_fn(model, self.img_data)
            self.checkScriptable(model, self.img_data)

        checkQuantized(model)

        model = ManualConvLinearQATModel()
        model = quantize_qat(model, test_only_train_fn, self.img_data)
        checkQuantized(model)


@unittest.skipUnless(
    'fbgemm' in torch.backends.quantized.supported_engines,
    " Quantized operations require FBGEMM. FBGEMM is only optimized for CPUs"
    " with instruction set support avx2 or newer.",
)
@unittest.skip("temoprarily disable the test - enable after known issues are fixed")
class GraphModePostTrainingQuantTest(QuantizationTestCase):
    @_tmp_donotuse_dont_inline_everything
    def test_single_layer(self):
        r"""Quantize SingleLayerLinearModel which has one Linear module, make sure it is swapped
        to nnq.Linear which is the quantized version of the module
        """
        # eager mode
        model_eager = quantize(AnnotatedSingleLayerLinearModel(), test_only_eval_fn,
                               self.calib_data)

        qconfig_dict = {
            '': QConfig(
                activation=default_observer,
                weight=default_weight_observer)
        }
        model_script = quantize_script(
            torch.jit.script(SingleLayerLinearModel()),
            qconfig_dict,
            test_only_eval_fn,
            [self.calib_data])
        result_eager = model_eager(self.calib_data[0][0])
        result_script = model_script._c._get_method('forward')(self.calib_data[0][0])
        self.assertEqual(result_eager, result_script)


class ScriptabilityTest(QuantizationTestCase):
    def setUp(self):
        self.model_under_test = ModForWrapping(quantized=False)
        self.qmodel_under_test = ModForWrapping(quantized=True)
        self.qmodel_under_test = self.qmodel_under_test.from_float(
            self.model_under_test)
        self.x = torch.rand(10)
        self.qx = torch.quantize_per_tensor(self.x.to(torch.float), scale=1.0,
                                            zero_point=0, dtype=torch.qint32)

    def test_scriptability_serialization(self):
        # test serialization of quantized functional modules
        b = io.BytesIO()
        torch.save(self.qmodel_under_test, b)
        b.seek(0)
        loaded = torch.load(b)
        self.assertEqual(self.qmodel_under_test.myadd.zero_point, loaded.myadd.zero_point)
        state_dict = self.qmodel_under_test.state_dict()
        self.assertTrue('myadd.zero_point' in state_dict.keys(),
                        'zero point not in state dict for functional modules')

        x = torch.rand(10, 1, dtype=torch.float)
        xq = torch.quantize_per_tensor(x, 1.0, 0, torch.qint8)
        self.checkScriptable(self.qmodel_under_test, [(xq, xq)], check_save_load=True)
        self.checkScriptable(self.model_under_test, [(xq.dequantize(), xq.dequantize())], check_save_load=True)

@unittest.skipUnless('fbgemm' in torch.backends.quantized.supported_engines,
                     " Quantized operations require FBGEMM. FBGEMM is only optimized for CPUs"
                     " with instruction set support avx2 or newer.")
class FusionTest(QuantizationTestCase):
    def test_fuse_module_train(self):
        model = ModelForFusion(default_qat_qconfig).train()
        fuse_modules(model, [['conv1', 'bn1', 'relu1'],
                             ['sub1.conv', 'sub1.bn']])
        self.assertEqual(type(model.conv1), nni.ConvBnReLU2d,
                         "Fused Conv + BN + Relu first layer")
        self.assertEqual(type(model.bn1), torch.nn.Identity,
                         "Fused Conv + BN + Relu (skipped BN)")
        self.assertEqual(type(model.relu1), torch.nn.Identity,
                         "Fused Conv + BN + Relu (skipped Relu)")

        self.assertEqual(type(model.sub1.conv), nni.ConvBn2d,
                         "Fused submodule Conv + BN")
        self.assertEqual(type(model.sub1.bn), torch.nn.Identity,
                         "Fused submodule Conv + BN (skipped BN)")
        self.assertEqual(type(model.sub2.conv), torch.nn.Conv2d,
                         "Non-fused submodule Conv")
        self.assertEqual(type(model.sub2.relu), torch.nn.ReLU,
                         "Non-fused submodule ReLU")
        model = prepare_qat(model)
        self.checkObservers(model)

        def checkQAT(model):
            self.assertEqual(type(model.conv1), nniqat.ConvBnReLU2d)
            self.assertEqual(type(model.bn1), nn.Identity)
            self.assertEqual(type(model.relu1), nn.Identity)
            self.assertEqual(type(model.sub1.conv), nniqat.ConvBn2d)
            self.assertEqual(type(model.sub1.bn), nn.Identity)
            self.assertEqual(type(model.sub2.conv), nn.Conv2d)
            self.assertEqual(type(model.sub2.relu), nn.ReLU)

        checkQAT(model)
        test_only_train_fn(model, self.img_data)
        model = convert(model)

        def checkQuantized(model):
            self.assertEqual(type(model.conv1), nniq.ConvReLU2d)
            self.assertEqual(type(model.bn1), nn.Identity)
            self.assertEqual(type(model.relu1), nn.Identity)
            self.assertEqual(type(model.sub1.conv), nnq.Conv2d)
            self.assertEqual(type(model.sub1.bn), nn.Identity)
            self.assertEqual(type(model.sub2.conv), nn.Conv2d)
            self.assertEqual(type(model.sub2.relu), nn.ReLU)
            test_only_eval_fn(model, self.img_data)
        checkQuantized(model)

        model = ModelForFusion(default_qat_qconfig).train()
        fuse_modules(model, [['conv1', 'bn1', 'relu1'],
                             ['sub1.conv', 'sub1.bn']])
        model = quantize_qat(model, test_only_train_fn, self.img_data)
        checkQuantized(model)


    def test_fuse_module_eval(self):
        model = ModelForFusion(default_qconfig)
        model.eval()
        fuse_modules(model, [['conv1', 'bn1', 'relu1'] ,
                             ['sub1.conv', 'sub1.bn']])
        self.assertEqual(type(model.conv1), nni.ConvReLU2d,
                         "Fused Conv + BN + Relu first layer (BN is folded)")
        self.assertEqual(type(model.conv1[0]), nn.Conv2d,
                         "Fused Conv + BN + Relu (Conv + folded BN only)")
        self.assertEqual(type(model.conv1[1]), nn.ReLU,
                         "Fused Conv + BN + Relu second layer (Relu only)")
        self.assertEqual(type(model.bn1), nn.Identity,
                         "Fused Conv + BN + Relu second layer (Skipped BN)")
        self.assertEqual(type(model.relu1), nn.Identity,
                         "Fused Conv + BN + Relu second layer (Skipped Relu)")

        self.assertEqual(type(model.sub1.conv), nn.Conv2d,
                         "Fused submodule Conv + folded BN")
        self.assertEqual(type(model.sub1.bn), nn.Identity,
                         "Fused submodule (skipped BN)")
        self.assertEqual(type(model.sub2.conv), nn.Conv2d,
                         "Non-fused submodule Conv")
        self.assertEqual(type(model.sub2.relu), torch.nn.ReLU,
                         "Non-fused submodule ReLU")

        model = prepare(model)
        self.checkObservers(model)
<<<<<<< HEAD
        convert(model)
=======
        test_only_eval_fn(model, self.img_data)
        model = convert(model)
>>>>>>> a810e42f

        def checkQuantized(model):
            self.assertEqual(type(model.conv1), nniq.ConvReLU2d)
            self.assertEqual(type(model.bn1), nn.Identity)
            self.assertEqual(type(model.relu1), nn.Identity)
            self.assertEqual(type(model.sub1.conv), nnq.Conv2d)
            self.assertEqual(type(model.sub1.bn), nn.Identity)
            self.assertEqual(type(model.sub2.conv), nn.Conv2d)
            self.assertEqual(type(model.sub2.relu), nn.ReLU)
            test_only_eval_fn(model, self.img_data)
        checkQuantized(model)

        model = ModelForFusion(default_qconfig).eval()
        fuse_modules(model, [['conv1', 'bn1', 'relu1'],
                             ['sub1.conv', 'sub1.bn']])
        model = quantize(model, test_only_eval_fn, self.img_data)
        checkQuantized(model)

    def test_fuse_module2_train(self):
        model = ModelForFusion2().train()
        model.to(torch.float)
        fuse_modules(model, [['conv1', 'relu1'] ,
                             ['features.0.0', 'features.0.1', 'features.0.2'],
                             ['features.1.0', 'features.1.1', 'features.1.2'],
                             ['features.2.0', 'features.2.1', 'features.2.2'],
                             ['classifier.0', 'classifier.1']])
        self.assertEqual(type(model.conv1), nni.ConvReLU2d,
                         "Fused Conv + Relu: nni.ConvReLU2d")
        self.assertEqual(type(model.conv1[0]), nn.Conv2d,
                         "Fused Conv + Relu: Conv2d")
        self.assertEqual(type(model.conv1[1]), nn.ReLU,
                         "Fused Conv + Relu: Relu")
        self.assertEqual(type(model.relu1), nn.Identity,
                         "Fused Conv + Relu: Identity")
        for i in range(3):
            self.assertEqual(type(model.features[i][0]), nni.ConvBnReLU2d,
                             "Fused submodule Conv + folded BN")
            self.assertEqual(type(model.features[i][1]), nn.Identity,
                             "Fused submodule (skipped BN)")
            self.assertEqual(type(model.features[i][2]), nn.Identity,
                             "Non-fused submodule Conv")
        self.assertEqual(type(model.classifier[0]), nni.LinearReLU)
        self.assertEqual(type(model.classifier[1]), nn.Identity)
        model.qconfig = default_qat_qconfig
        prepare_qat(model)
        self.checkObservers(model)
        model(self.img_data[0][0])


        def checkQAT(model):
            self.assertEqual(type(model.conv1), nniqat.ConvReLU2d)
            self.assertEqual(type(model.relu1), nn.Identity)
        for i in range(3):
            self.assertEqual(type(model.features[i][0]), nniqat.ConvBnReLU2d,
                             "Fused submodule Conv + folded BN")
            self.assertEqual(type(model.features[i][1]), nn.Identity,
                             "Fused submodule (skipped BN)")
            self.assertEqual(type(model.features[i][2]), nn.Identity,
                             "Non-fused submodule Conv")
        self.assertEqual(type(model.classifier[0]), nniqat.LinearReLU)
        self.assertEqual(type(model.classifier[1]), nn.Identity)

        checkQAT(model)
        model(self.img_data[1][0])
        convert(model)
        model(self.img_data[1][0])
        self.checkModel2Quantized(model)

    def test_fuse_module2_eval(self):
        model = ModelForFusion2().eval()
        model.to(torch.float)
        fuse_modules(model, [['conv1', 'relu1'] ,
                             ['features.0.0', 'features.0.1', 'features.0.2'],
                             ['features.1.0', 'features.1.1', 'features.1.2'],
                             ['features.2.0', 'features.2.1', 'features.2.2'],
                             ['classifier.0', 'classifier.1']])
        self.assertEqual(type(model.conv1), nni.ConvReLU2d,
                         "Fused Conv + Relu: nni.ConvReLU2d")
        self.assertEqual(type(model.conv1[0]), nn.Conv2d,
                         "Fused Conv + Relu: Conv2d")
        self.assertEqual(type(model.conv1[1]), nn.ReLU,
                         "Fused Conv + Relu: Relu")
        self.assertEqual(type(model.relu1), nn.Identity,
                         "Fused Conv + Relu: Identity")
        for i in range(3):
            self.assertEqual(type(model.features[i][0]), nni.ConvReLU2d,
                             "Fused submodule Conv + folded BN")
            self.assertEqual(type(model.features[i][1]), nn.Identity,
                             "Fused submodule (skipped BN)")
            self.assertEqual(type(model.features[i][2]), nn.Identity,
                             "Non-fused submodule Conv")
        self.assertEqual(type(model.classifier[0]), nni.LinearReLU)
        self.assertEqual(type(model.classifier[1]), nn.Identity)
        model.qconfig = default_qconfig
        prepare(model)
        self.checkObservers(model)
        model(self.img_data[0][0])
        convert(model)

        model(self.img_data[1][0])
        self.checkModel2Quantized(model)

    def checkModel2Quantized(self, model):
        self.assertEqual(type(model.conv1), nniq.ConvReLU2d)
        self.assertEqual(type(model.relu1), nn.Identity)
        for i in range(3):
            self.assertEqual(type(model.features[i][0]), nniq.ConvReLU2d)
            self.assertEqual(type(model.features[i][1]), nn.Identity)
            self.assertEqual(type(model.features[i][2]), nn.Identity)
        self.assertEqual(type(model.classifier[0]), nniq.LinearReLU)
        self.assertEqual(type(model.classifier[1]), nn.Identity)


class ObserverTest(QuantizationTestCase):
    @given(qdtype=st.sampled_from((torch.qint8, torch.quint8)),
           qscheme=st.sampled_from((torch.per_tensor_affine, torch.per_tensor_symmetric)),
           reduce_range=st.booleans())
    def test_minmax_observer(self, qdtype, qscheme, reduce_range):
        # reduce_range cannot be true for symmetric quantization with uint8
        if qdtype == torch.quint8 and qscheme == torch.per_tensor_symmetric:
            reduce_range = False
        myobs = MinMaxObserver(dtype=qdtype, qscheme=qscheme, reduce_range=reduce_range)
        x = torch.tensor([1.0, 2.0, 2.0, 3.0, 4.0, 5.0, 6.0])
        y = torch.tensor([4.0, 5.0, 5.0, 6.0, 7.0, 8.0])
        result = myobs(x)
        result = myobs(y)
        self.assertEqual(result, y)
        self.assertEqual(myobs.min_val, 1.0)
        self.assertEqual(myobs.max_val, 8.0)
        qparams = myobs.calculate_qparams()
        if reduce_range:
            if qscheme == torch.per_tensor_symmetric:
                ref_scale = 0.062745 * 255 / 127
                ref_zero_point = 0 if qdtype is torch.qint8 else 128
            else:
                ref_scale = 0.0313725 * 255 / 127
                ref_zero_point = -64 if qdtype is torch.qint8 else 0
        else:
            if qscheme == torch.per_tensor_symmetric:
                ref_scale = 0.062745
                ref_zero_point = 0 if qdtype is torch.qint8 else 128
            else:
                ref_scale = 0.0313725
                ref_zero_point = -128 if qdtype is torch.qint8 else 0
        self.assertEqual(qparams[1].item(), ref_zero_point)
        self.assertAlmostEqual(qparams[0].item(), ref_scale, delta=1e-5)

        # Test for serializability
        state_dict = myobs.state_dict()
        b = io.BytesIO()
        torch.save(state_dict, b)
        b.seek(0)
        loaded_dict = torch.load(b)
        for key in state_dict:
            self.assertEqual(state_dict[key], loaded_dict[key])
        loaded_obs = MinMaxObserver(dtype=qdtype, qscheme=qscheme, reduce_range=reduce_range)
        loaded_obs.load_state_dict(loaded_dict)
        loaded_qparams = loaded_obs.calculate_qparams()
        self.assertEqual(myobs.min_val, loaded_obs.min_val)
        self.assertEqual(myobs.max_val, loaded_obs.max_val)
        self.assertEqual(myobs.calculate_qparams(), loaded_obs.calculate_qparams())

    @given(qdtype=st.sampled_from((torch.qint8, torch.quint8)),
           qscheme=st.sampled_from((torch.per_channel_affine, torch.per_channel_symmetric)),
           ch_axis=st.sampled_from((0, 1, 2, 3)), reduce_range=st.booleans())
    def test_per_channel_minmax_observer(self, qdtype, qscheme, ch_axis, reduce_range):
        # reduce_range cannot be true for symmetric quantization with uint8
        if qdtype == torch.quint8 and qscheme == torch.per_channel_symmetric:
            reduce_range = False
        myobs = PerChannelMinMaxObserver(reduce_range=reduce_range, ch_axis=ch_axis, dtype=qdtype, qscheme=qscheme)
        x = torch.tensor(
            [
                [[[1.0, 2.0], [2.0, 2.5]], [[3.0, 4.0], [4.5, 6.0]]],
                [[[-4.0, -3.0], [5.0, 5.0]], [[6.0, 3.0], [7.0, 8.0]]],
            ]
        )
        result = myobs(x)
        self.assertEqual(result, x)
        qparams = myobs.calculate_qparams()
        ref_min_vals = [[1.0, -4.0], [-4.0, 3.0], [-4.0, 2.0], [-4.0, -3.0]]
        ref_max_vals = [[6.0, 8.0], [5.0, 8.0], [6.0, 8.0], [7.0, 8.0]]
        per_channel_symmetric_ref_scales = [
            [0.04705882, 0.06274509],
            [0.03921569, 0.0627451],
            [0.04705882, 0.0627451],
            [0.05490196, 0.0627451],
        ]
        per_channel_affine_ref_scales = [
            [0.02352941, 0.04705882],
            [0.03529412, 0.03137255],
            [0.03921569, 0.03137255],
            [0.04313726, 0.04313726],
        ]
        per_channel_affine_qint8_zp = [
            [-128, -43],
            [-15, -128],
            [-26, -128],
            [-35, -58],
        ]
        per_channel_affine_quint8_zp = [[0, 85], [113, 0], [102, 0], [93, 70]]

        self.assertEqual(myobs.min_vals, ref_min_vals[ch_axis])
        self.assertEqual(myobs.max_vals, ref_max_vals[ch_axis])
        if qscheme == torch.per_channel_symmetric:
            ref_scales = per_channel_symmetric_ref_scales[ch_axis]
            ref_zero_points = [0, 0] if qdtype is torch.qint8 else [128, 128]
        else:
            ref_scales = per_channel_affine_ref_scales[ch_axis]
            ref_zero_points = (
                per_channel_affine_qint8_zp[ch_axis]
                if qdtype is torch.qint8
                else per_channel_affine_quint8_zp[ch_axis]
            )

        if reduce_range:
            ref_scales = [s * 255 / 127 for s in ref_scales]
            ref_zero_points = [math.floor(z / 2) for z in ref_zero_points]

        self.assertTrue(torch.allclose(qparams[0], torch.tensor(ref_scales, dtype=qparams[0].dtype)))
        self.assertTrue(torch.allclose(qparams[1], torch.tensor(ref_zero_points, dtype=qparams[1].dtype)))

        # Test for serializability
        state_dict = myobs.state_dict()
        b = io.BytesIO()
        torch.save(state_dict, b)
        b.seek(0)
        loaded_dict = torch.load(b)
        for key in state_dict:
            self.assertEqual(state_dict[key], loaded_dict[key])
        loaded_obs = PerChannelMinMaxObserver(reduce_range=reduce_range, ch_axis=ch_axis, dtype=qdtype, qscheme=qscheme)
        loaded_obs.load_state_dict(loaded_dict)
        loaded_qparams = loaded_obs.calculate_qparams()
        self.assertEqual(myobs.min_vals, loaded_obs.min_vals)
        self.assertEqual(myobs.max_vals, loaded_obs.max_vals)
        self.assertEqual(myobs.calculate_qparams(), loaded_obs.calculate_qparams())

    def test_observer_scriptable(self):
        obs = torch.quantization.default_observer()
        scripted = torch.jit.script(obs)

        x = torch.rand(3, 4)
        obs(x)
        scripted(x)

        self.assertEqual(obs.calculate_qparams(), scripted.calculate_qparams())

        buf = io.BytesIO()
        torch.jit.save(scripted, buf)
        buf.seek(0)
        loaded = torch.jit.load(buf)
        self.assertEqual(obs.calculate_qparams(), loaded.calculate_qparams())

@unittest.skipUnless('fbgemm' in torch.backends.quantized.supported_engines,
                     " Quantized operations require FBGEMM. FBGEMM is only optimized for CPUs"
                     " with instruction set support avx2 or newer.")
class RecordHistogramObserverTest(QuantizationTestCase):
    def test_record_observer(self):
        model = AnnotatedSingleLayerLinearModel()
        model.qconfig = default_debug_qconfig
        model = prepare(model)
        # run the evaluation and dump all tensors
        test_only_eval_fn(model, self.calib_data)
        test_only_eval_fn(model, self.calib_data)
        observer_dict = {}
        get_observer_dict(model, observer_dict)

        self.assertTrue('fc1.module.observer' in observer_dict.keys(),
                        'observer is not recorded in the dict')
        self.assertEqual(len(observer_dict['fc1.module.observer'].get_tensor_value()), 2 * len(self.calib_data))
        self.assertEqual(observer_dict['fc1.module.observer'].get_tensor_value()[0], model(self.calib_data[0][0]))

    @no_deadline
    @given(qdtype=st.sampled_from((torch.qint8, torch.quint8)),
           qscheme=st.sampled_from((torch.per_tensor_affine, torch.per_tensor_symmetric)))
    def test_observer_scriptable(self, qdtype, qscheme):
        obs = RecordingObserver(dtype=qdtype, qscheme=qscheme)
        scripted = torch.jit.script(obs)

        x = torch.rand(3, 4)
        obs(x)
        scripted(x)
        self.assertTrue(torch.equal(obs.get_tensor_value()[0], scripted.get_tensor_value()[0]))
        buf = io.BytesIO()
        torch.jit.save(scripted, buf)
        buf.seek(0)
        loaded = torch.jit.load(buf)
        self.assertTrue(torch.equal(obs.get_tensor_value()[0], loaded.get_tensor_value()[0]))

    @no_deadline
    @given(qdtype=st.sampled_from((torch.qint8, torch.quint8)),
           qscheme=st.sampled_from((torch.per_tensor_affine, torch.per_tensor_symmetric)),
           reduce_range=st.booleans())
    def test_histogram_observer(self, qdtype, qscheme, reduce_range):
        myobs = HistogramObserver(bins=3, dtype=qdtype, qscheme=qscheme, reduce_range=reduce_range)
        x = torch.tensor([2.0, 3.0, 4.0, 5.0])
        y = torch.tensor([5.0, 6.0, 7.0, 8.0])
        myobs(x)
        myobs(y)
        self.assertEqual(myobs.min_val, 2.0)
        self.assertEqual(myobs.max_val, 8.0)
        self.assertEqual(myobs.histogram, [2., 3., 3.])

        qparams = myobs.calculate_qparams()

        if reduce_range:
            if qscheme == torch.per_tensor_symmetric:
                ref_scale = 0.0470588 * 255 / 127
                ref_zero_point = 0 if qdtype is torch.qint8 else 128
            else:
                ref_scale = 0.0235294 * 255 / 127
                ref_zero_point = -64 if qdtype is torch.qint8 else 0
        else:
            if qscheme == torch.per_tensor_symmetric:
                ref_scale = 0.0470588
                ref_zero_point = 0 if qdtype is torch.qint8 else 128
            else:
                ref_scale = 0.0235294
                ref_zero_point = -128 if qdtype is torch.qint8 else 0

        self.assertEqual(qparams[1].item(), ref_zero_point)
        self.assertAlmostEqual(qparams[0].item(), ref_scale, delta=1e-5)
        # Test for serializability
        state_dict = myobs.state_dict()
        b = io.BytesIO()
        torch.save(state_dict, b)
        b.seek(0)
        loaded_dict = torch.load(b)
        for key in state_dict:
            self.assertEqual(state_dict[key], loaded_dict[key])
        loaded_obs = HistogramObserver(bins=3, dtype=qdtype, qscheme=qscheme, reduce_range=reduce_range)
        loaded_obs.load_state_dict(loaded_dict)
        loaded_qparams = loaded_obs.calculate_qparams()
        self.assertEqual(myobs.min_val, loaded_obs.min_val)
        self.assertEqual(myobs.max_val, loaded_obs.max_val)
        self.assertEqual(myobs.histogram, loaded_obs.histogram)
        self.assertEqual(myobs.bins, loaded_obs.bins)
        self.assertEqual(myobs.calculate_qparams(), loaded_obs.calculate_qparams())


if __name__ == '__main__':
    run_tests()<|MERGE_RESOLUTION|>--- conflicted
+++ resolved
@@ -18,7 +18,7 @@
 from common_quantization import QuantizationTestCase, \
     AnnotatedSingleLayerLinearModel, SingleLayerLinearModel, \
     SkipQuantModel, QuantStubModel, \
-    ModelForFusion, ModelForFusion2, ManualLinearQATModel, ManualConvLinearQATModel, \
+    ModelForFusion, ModelWithSequentialFusion, ManualLinearQATModel, ManualConvLinearQATModel, \
     ModForWrapping, \
     test_only_eval_fn, test_only_train_fn, \
     prepare_dynamic, convert_dynamic, SingleLayerLinearDynamicModel, \
@@ -702,7 +702,7 @@
 class FusionTest(QuantizationTestCase):
     def test_fuse_module_train(self):
         model = ModelForFusion(default_qat_qconfig).train()
-        fuse_modules(model, [['conv1', 'bn1', 'relu1'],
+        model = fuse_modules(model, [['conv1', 'bn1', 'relu1'],
                              ['sub1.conv', 'sub1.bn']])
         self.assertEqual(type(model.conv1), nni.ConvBnReLU2d,
                          "Fused Conv + BN + Relu first layer")
@@ -747,7 +747,7 @@
         checkQuantized(model)
 
         model = ModelForFusion(default_qat_qconfig).train()
-        fuse_modules(model, [['conv1', 'bn1', 'relu1'],
+        model = fuse_modules(model, [['conv1', 'bn1', 'relu1'],
                              ['sub1.conv', 'sub1.bn']])
         model = quantize_qat(model, test_only_train_fn, self.img_data)
         checkQuantized(model)
@@ -756,7 +756,7 @@
     def test_fuse_module_eval(self):
         model = ModelForFusion(default_qconfig)
         model.eval()
-        fuse_modules(model, [['conv1', 'bn1', 'relu1'] ,
+        model = fuse_modules(model, [['conv1', 'bn1', 'relu1'] ,
                              ['sub1.conv', 'sub1.bn']])
         self.assertEqual(type(model.conv1), nni.ConvReLU2d,
                          "Fused Conv + BN + Relu first layer (BN is folded)")
@@ -780,12 +780,8 @@
 
         model = prepare(model)
         self.checkObservers(model)
-<<<<<<< HEAD
-        convert(model)
-=======
         test_only_eval_fn(model, self.img_data)
         model = convert(model)
->>>>>>> a810e42f
 
         def checkQuantized(model):
             self.assertEqual(type(model.conv1), nniq.ConvReLU2d)
@@ -799,19 +795,19 @@
         checkQuantized(model)
 
         model = ModelForFusion(default_qconfig).eval()
-        fuse_modules(model, [['conv1', 'bn1', 'relu1'],
+        model = fuse_modules(model, [['conv1', 'bn1', 'relu1'],
                              ['sub1.conv', 'sub1.bn']])
         model = quantize(model, test_only_eval_fn, self.img_data)
         checkQuantized(model)
 
-    def test_fuse_module2_train(self):
-        model = ModelForFusion2().train()
+    def test_fusion_sequential_model_train(self):
+        model = ModelWithSequentialFusion().train()
         model.to(torch.float)
         fuse_modules(model, [['conv1', 'relu1'] ,
                              ['features.0.0', 'features.0.1', 'features.0.2'],
                              ['features.1.0', 'features.1.1', 'features.1.2'],
                              ['features.2.0', 'features.2.1', 'features.2.2'],
-                             ['classifier.0', 'classifier.1']])
+                             ['classifier.0', 'classifier.1']], inplace=True)
         self.assertEqual(type(model.conv1), nni.ConvReLU2d,
                          "Fused Conv + Relu: nni.ConvReLU2d")
         self.assertEqual(type(model.conv1[0]), nn.Conv2d,
@@ -830,7 +826,7 @@
         self.assertEqual(type(model.classifier[0]), nni.LinearReLU)
         self.assertEqual(type(model.classifier[1]), nn.Identity)
         model.qconfig = default_qat_qconfig
-        prepare_qat(model)
+        prepare_qat(model, inplace=True)
         self.checkObservers(model)
         model(self.img_data[0][0])
 
@@ -850,18 +846,18 @@
 
         checkQAT(model)
         model(self.img_data[1][0])
-        convert(model)
+        convert(model, inplace=True)
         model(self.img_data[1][0])
-        self.checkModel2Quantized(model)
-
-    def test_fuse_module2_eval(self):
-        model = ModelForFusion2().eval()
+        self.checkModelWithSequentialQuantized(model)
+
+    def test_fusion_sequential_model_eval(self):
+        model = ModelWithSequentialFusion().eval()
         model.to(torch.float)
         fuse_modules(model, [['conv1', 'relu1'] ,
                              ['features.0.0', 'features.0.1', 'features.0.2'],
                              ['features.1.0', 'features.1.1', 'features.1.2'],
                              ['features.2.0', 'features.2.1', 'features.2.2'],
-                             ['classifier.0', 'classifier.1']])
+                             ['classifier.0', 'classifier.1']], inplace=True)
         self.assertEqual(type(model.conv1), nni.ConvReLU2d,
                          "Fused Conv + Relu: nni.ConvReLU2d")
         self.assertEqual(type(model.conv1[0]), nn.Conv2d,
@@ -880,15 +876,14 @@
         self.assertEqual(type(model.classifier[0]), nni.LinearReLU)
         self.assertEqual(type(model.classifier[1]), nn.Identity)
         model.qconfig = default_qconfig
-        prepare(model)
+        prepare(model, inplace=True)
         self.checkObservers(model)
         model(self.img_data[0][0])
-        convert(model)
-
+        convert(model, inplace=True)
         model(self.img_data[1][0])
-        self.checkModel2Quantized(model)
-
-    def checkModel2Quantized(self, model):
+        self.checkModelWithSequentialQuantized(model)
+
+    def checkModelWithSequentialQuantized(self, model):
         self.assertEqual(type(model.conv1), nniq.ConvReLU2d)
         self.assertEqual(type(model.relu1), nn.Identity)
         for i in range(3):
