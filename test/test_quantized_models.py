--- conflicted
+++ resolved
@@ -1,11 +1,10 @@
 import torch
 import torch.jit
-<<<<<<< HEAD
-from common_utils import run_tests, TEST_WITH_UBSAN, IS_WINDOWS, IS_PPC
-from common_quantization import QuantizationTestCase, ModelMultipleOps
-from common_quantized import enable_mobile_quantized_engine
+from common_utils import run_tests, TEST_WITH_UBSAN, IS_PPC
+from common_quantization import QuantizationTestCase, ModelMultipleOps, ModelMultipleOpsNoAvgPool
+from common_quantized import override_quantized_engine
 
-def test_float_quant_compare_op(self):
+def test_float_quant_compare_per_tensor_op(self):
     torch.manual_seed(42)
     myModel = ModelMultipleOps().to(torch.float32)
     myModel.eval()
@@ -25,44 +24,73 @@
     # Setting target SQNR to be 30 dB so that relative error is 1e-3 below the desired
     # output
     self.assertGreater(SQNRdB, 30, msg='Quantized model numerics diverge from float, expect SQNR > 30 dB')
-=======
-import unittest
-from common_utils import run_tests
-from common_quantization import QuantizationTestCase, ModelMultipleOps, ModelMultipleOpsNoAvgPool
->>>>>>> 41ca4a28
+
+def test_fake_quant_true_quant_compare_op(self):
+    torch.manual_seed(67)
+    myModel = ModelMultipleOpsNoAvgPool().to(torch.float32)
+    calib_data = torch.rand(2048, 3, 15, 15, dtype=torch.float32)
+    eval_data = torch.rand(10, 3, 15, 15, dtype=torch.float32)
+    myModel.eval()
+    out_ref = myModel(eval_data)
+    fqModel = torch.quantization.QuantWrapper(myModel)
+    fqModel.train()
+    fqModel.qconfig = torch.quantization.default_qat_qconfig
+    torch.quantization.fuse_modules(fqModel.module, [['conv1', 'bn1', 'relu1']])
+    torch.quantization.prepare_qat(fqModel)
+    fqModel.eval()
+    fqModel.apply(torch.quantization.disable_fake_quant)
+    fqModel.apply(torch.nn._intrinsic.qat.freeze_bn_stats)
+    fqModel(calib_data)
+    fqModel.apply(torch.quantization.enable_fake_quant)
+    fqModel.apply(torch.quantization.disable_observer)
+    out_fq = fqModel(eval_data)
+    SQNRdB = 20 * torch.log10(torch.norm(out_ref) / torch.norm(out_ref - out_fq))
+    # Quantized model output should be close to floating point model output numerically
+    # Setting target SQNR to be 35 dB
+    self.assertGreater(SQNRdB, 35, msg='Quantized model numerics diverge from float, expect SQNR > 35 dB')
+    torch.quantization.convert(fqModel)
+    out_q = fqModel(eval_data)
+    SQNRdB = 20 * torch.log10(torch.norm(out_fq) / (torch.norm(out_fq - out_q) + 1e-10))
+    self.assertGreater(SQNRdB, 60, msg='Fake quant and true quant numerics diverge, expect SQNR > 60 dB')
+
+# Test to compare weight only quantized model numerics and
+# activation only quantized model numerics with float
+def test_weight_only_activation_only_fakequant_op(self):
+    torch.manual_seed(67)
+    calib_data = torch.rand(2048, 3, 15, 15, dtype=torch.float32)
+    eval_data = torch.rand(10, 3, 15, 15, dtype=torch.float32)
+    qconfigset = set([torch.quantization.default_weight_only_quant_qconfig,
+                      torch.quantization.default_activation_only_quant_qconfig])
+    SQNRTarget = [35, 45]
+    for idx, qconfig in enumerate(qconfigset):
+        myModel = ModelMultipleOpsNoAvgPool().to(torch.float32)
+        myModel.eval()
+        out_ref = myModel(eval_data)
+        fqModel = torch.quantization.QuantWrapper(myModel)
+        fqModel.train()
+        fqModel.qconfig = qconfig
+        torch.quantization.fuse_modules(fqModel.module, [['conv1', 'bn1', 'relu1']])
+        torch.quantization.prepare_qat(fqModel)
+        fqModel.eval()
+        fqModel.apply(torch.quantization.disable_fake_quant)
+        fqModel.apply(torch.nn._intrinsic.qat.freeze_bn_stats)
+        fqModel(calib_data)
+        fqModel.apply(torch.quantization.enable_fake_quant)
+        fqModel.apply(torch.quantization.disable_observer)
+        out_fq = fqModel(eval_data)
+        SQNRdB = 20 * torch.log10(torch.norm(out_ref) / torch.norm(out_ref - out_fq))
+        self.assertGreater(SQNRdB, SQNRTarget[idx], msg='Quantized model numerics diverge from float')
+
 
 class ModelNumerics(QuantizationTestCase):
-<<<<<<< HEAD
-    def test_float_quant_compare(self):
+    def test_float_quant_compare_per_tensor(self):
         if 'qnnpack' in torch.backends.quantized.supported_engines:
-            if not IS_WINDOWS and not IS_PPC and not TEST_WITH_UBSAN:
-                with enable_mobile_quantized_engine():
-                    test_float_quant_compare_op(self)
+            if not IS_PPC and not TEST_WITH_UBSAN:
+                with override_quantized_engine('qnnpack'):
+                    test_float_quant_compare_per_tensor_op(self)
         if 'fbgemm' in torch.backends.quantized.supported_engines:
-            test_float_quant_compare_op(self)
-
-=======
-    def test_float_quant_compare_per_tensor(self):
-        torch.manual_seed(42)
-        my_model = ModelMultipleOps().to(torch.float32)
-        my_model.eval()
-        calib_data = torch.rand(1024, 3, 15, 15, dtype=torch.float32)
-        eval_data = torch.rand(1, 3, 15, 15, dtype=torch.float32)
-        out_ref = my_model(eval_data)
-        q_model = torch.quantization.QuantWrapper(my_model)
-        q_model.eval()
-        q_model.qconfig = torch.quantization.default_qconfig
-        torch.quantization.fuse_modules(q_model.module, [['conv1', 'bn1', 'relu1']])
-        torch.quantization.prepare(q_model)
-        q_model(calib_data)
-        torch.quantization.convert(q_model)
-        out_q = q_model(eval_data)
-        SQNRdB = 20 * torch.log10(torch.norm(out_ref) / torch.norm(out_ref - out_q))
-        # Quantized model output should be close to floating point model output numerically
-        # Setting target SQNR to be 30 dB so that relative error is 1e-3 below the desired
-        # output
-        self.assertGreater(SQNRdB, 30, msg='Quantized model numerics diverge from float, expect SQNR > 30 dB')
->>>>>>> 41ca4a28
+            with override_quantized_engine('fbgemm'):
+                test_float_quant_compare_per_tensor_op(self)
 
     def test_float_quant_compare_per_channel(self):
         # Test for per-channel Quant
@@ -86,60 +114,24 @@
         self.assertGreater(SQNRdB, 35, msg='Quantized model numerics diverge from float, expect SQNR > 35 dB')
 
     def test_fake_quant_true_quant_compare(self):
-        torch.manual_seed(67)
-        myModel = ModelMultipleOpsNoAvgPool().to(torch.float32)
-        calib_data = torch.rand(2048, 3, 15, 15, dtype=torch.float32)
-        eval_data = torch.rand(10, 3, 15, 15, dtype=torch.float32)
-        myModel.eval()
-        out_ref = myModel(eval_data)
-        fqModel = torch.quantization.QuantWrapper(myModel)
-        fqModel.train()
-        fqModel.qconfig = torch.quantization.default_qat_qconfig
-        torch.quantization.fuse_modules(fqModel.module, [['conv1', 'bn1', 'relu1']])
-        torch.quantization.prepare_qat(fqModel)
-        fqModel.eval()
-        fqModel.apply(torch.quantization.disable_fake_quant)
-        fqModel.apply(torch.nn._intrinsic.qat.freeze_bn_stats)
-        fqModel(calib_data)
-        fqModel.apply(torch.quantization.enable_fake_quant)
-        fqModel.apply(torch.quantization.disable_observer)
-        out_fq = fqModel(eval_data)
-        SQNRdB = 20 * torch.log10(torch.norm(out_ref) / torch.norm(out_ref - out_fq))
-        # Quantized model output should be close to floating point model output numerically
-        # Setting target SQNR to be 35 dB
-        self.assertGreater(SQNRdB, 35, msg='Quantized model numerics diverge from float, expect SQNR > 35 dB')
-        torch.quantization.convert(fqModel)
-        out_q = fqModel(eval_data)
-        SQNRdB = 20 * torch.log10(torch.norm(out_fq) / (torch.norm(out_fq - out_q) + 1e-10))
-        self.assertGreater(SQNRdB, 60, msg='Fake quant and true quant numerics diverge, expect SQNR > 60 dB')
+        if 'qnnpack' in torch.backends.quantized.supported_engines:
+            if not IS_PPC and not TEST_WITH_UBSAN:
+                with override_quantized_engine('qnnpack'):
+                    test_fake_quant_true_quant_compare_op(self)
+        if 'fbgemm' in torch.backends.quantized.supported_engines:
+            with override_quantized_engine('fbgemm'):
+                test_fake_quant_true_quant_compare_op(self)
 
     # Test to compare weight only quantized model numerics and
     # activation only quantized model numerics with float
     def test_weight_only_activation_only_fakequant(self):
-        torch.manual_seed(67)
-        calib_data = torch.rand(2048, 3, 15, 15, dtype=torch.float32)
-        eval_data = torch.rand(10, 3, 15, 15, dtype=torch.float32)
-        qconfigset = set([torch.quantization.default_weight_only_quant_qconfig,
-                          torch.quantization.default_activation_only_quant_qconfig])
-        SQNRTarget = [35, 45]
-        for idx, qconfig in enumerate(qconfigset):
-            myModel = ModelMultipleOpsNoAvgPool().to(torch.float32)
-            myModel.eval()
-            out_ref = myModel(eval_data)
-            fqModel = torch.quantization.QuantWrapper(myModel)
-            fqModel.train()
-            fqModel.qconfig = qconfig
-            torch.quantization.fuse_modules(fqModel.module, [['conv1', 'bn1', 'relu1']])
-            torch.quantization.prepare_qat(fqModel)
-            fqModel.eval()
-            fqModel.apply(torch.quantization.disable_fake_quant)
-            fqModel.apply(torch.nn._intrinsic.qat.freeze_bn_stats)
-            fqModel(calib_data)
-            fqModel.apply(torch.quantization.enable_fake_quant)
-            fqModel.apply(torch.quantization.disable_observer)
-            out_fq = fqModel(eval_data)
-            SQNRdB = 20 * torch.log10(torch.norm(out_ref) / torch.norm(out_ref - out_fq))
-            self.assertGreater(SQNRdB, SQNRTarget[idx], msg='Quantized model numerics diverge from float')
+        if 'qnnpack' in torch.backends.quantized.supported_engines:
+            if not IS_PPC and not TEST_WITH_UBSAN:
+                with override_quantized_engine('qnnpack'):
+                    test_weight_only_activation_only_fakequant_op(self)
+        if 'fbgemm' in torch.backends.quantized.supported_engines:
+            with override_quantized_engine('fbgemm'):
+                test_weight_only_activation_only_fakequant_op(self)
 
 if __name__ == "__main__":
     run_tests()