#include <gtest/gtest.h>

#include <torch/torch.h>

#include <test/cpp/api/support.h>

using namespace torch::nn;
using namespace torch::test;

class TestModel : public torch::nn::Module {
 public:
  TestModel()
      : l1(register_module("l1", Linear(10, 3))),
        l2(register_module("l2", Linear(3, 5))),
        l3(register_module("l3", Linear(5, 100))) {}

  Linear l1, l2, l3;
};

class NestedModel : public torch::nn::Module {
 public:
  NestedModel()
      : param_(register_parameter("param", torch::empty({3, 2, 21}))),
        l1(register_module("l1", Linear(5, 20))),
        t(register_module("test", std::make_shared<TestModel>())) {}

  torch::Tensor param_;
  Linear l1;
  std::shared_ptr<TestModel> t;
};

struct ModulesTest : torch::test::SeedingFixture {};

TEST_F(ModulesTest, Conv1d) {
  Conv1d model(Conv1dOptions(3, 2, 3).stride(2));
  auto x = torch::randn({2, 3, 5}, torch::requires_grad());
  auto y = model(x);
  torch::Tensor s = y.sum();

  s.backward();
  ASSERT_EQ(y.ndimension(), 3);
  ASSERT_EQ(s.ndimension(), 0);
  for (auto i = 0; i < 3; i++) {
    ASSERT_EQ(y.size(i), 2);
  }

  ASSERT_EQ(model->weight.grad().numel(), 3 * 2 * 3);
}

TEST_F(ModulesTest, Conv2dEven) {
  Conv2d model(Conv2dOptions(3, 2, 3).stride(2));
  auto x = torch::randn({2, 3, 5, 5}, torch::requires_grad());
  auto y = model(x);
  torch::Tensor s = y.sum();

  s.backward();
  ASSERT_EQ(y.ndimension(), 4);
  ASSERT_EQ(s.ndimension(), 0);
  for (auto i = 0; i < 4; i++) {
    ASSERT_EQ(y.size(i), 2);
  }

  ASSERT_EQ(model->weight.grad().numel(), 3 * 2 * 3 * 3);
}

TEST_F(ModulesTest, Conv2dUneven) {
  Conv2d model(Conv2dOptions(3, 2, {3, 2}).stride({2, 2}));
  auto x = torch::randn({2, 3, 5, 4}, torch::requires_grad());
  auto y = model(x);
  torch::Tensor s = y.sum();

  s.backward();
  ASSERT_EQ(y.ndimension(), 4);
  ASSERT_EQ(s.ndimension(), 0);
  for (auto i = 0; i < 4; i++) {
    ASSERT_EQ(y.size(i), 2);
  }

  ASSERT_EQ(model->weight.grad().numel(), 3 * 2 * 3 * 2);
}

TEST_F(ModulesTest, Conv3d) {
  Conv3d model(Conv3dOptions(3, 2, 3).stride(2));
  auto x = torch::randn({2, 3, 5, 5, 5}, torch::requires_grad());
  auto y = model(x);
  torch::Tensor s = y.sum();

  s.backward();
  ASSERT_EQ(y.ndimension(), 5);
  ASSERT_EQ(s.ndimension(), 0);
  for (auto i = 0; i < 5; i++) {
    ASSERT_EQ(y.size(i), 2);
  }

  ASSERT_TRUE(model->weight.grad().numel() == 3 * 2 * 3 * 3 * 3);
}

TEST_F(ModulesTest, MaxPool1d) {
  MaxPool1d model(MaxPool1dOptions(3).stride(2));
  auto x = torch::ones({1, 1, 5}, torch::requires_grad());
  auto y = model(x);
  torch::Tensor s = y.sum();

  s.backward();
  ASSERT_EQ(y.ndimension(), 3);
  ASSERT_TRUE(torch::allclose(y, torch::ones({1, 1 ,2})));
  ASSERT_EQ(s.ndimension(), 0);
  ASSERT_EQ(y.sizes(), torch::IntArrayRef({1, 1, 2}));
}

TEST_F(ModulesTest, MaxPool1dReturnIndices) {
  MaxPool1d model(MaxPool1dOptions(3).stride(2));
  auto x = torch::ones({1, 1, 5}, torch::requires_grad());
  torch::Tensor y, indices;
  std::tie(y, indices) = model->forward_with_indices(x);

  ASSERT_EQ(y.dim(), 3);
  ASSERT_TRUE(torch::allclose(y, torch::ones({1, 1 ,2})));
  ASSERT_EQ(y.sizes(), torch::IntArrayRef({1, 1, 2}));

  ASSERT_TRUE(torch::allclose(indices, torch::tensor({{{0, 2}}}, torch::kLong)));
  ASSERT_EQ(indices.sizes(), torch::IntArrayRef({1, 1, 2}));
}

TEST_F(ModulesTest, MaxPool2dEven) {
  MaxPool2d model(MaxPool2dOptions(3).stride(2));
  auto x = torch::ones({2, 5, 5}, torch::requires_grad());
  auto y = model(x);
  torch::Tensor s = y.sum();

  s.backward();
  ASSERT_EQ(y.ndimension(), 3);
  ASSERT_TRUE(torch::allclose(y, torch::ones({2, 2 ,2})));
  ASSERT_EQ(s.ndimension(), 0);
  ASSERT_EQ(y.sizes(), torch::IntArrayRef({2, 2, 2}));
}

TEST_F(ModulesTest, MaxPool2dUneven) {
  MaxPool2d model(MaxPool2dOptions({3, 2}).stride({2, 2}));
  auto x = torch::ones({2, 5, 4}, torch::requires_grad());
  auto y = model(x);
  torch::Tensor s = y.sum();

  s.backward();
  ASSERT_EQ(y.ndimension(), 3);
  ASSERT_TRUE(torch::allclose(y, torch::ones({2, 2, 2})));
  ASSERT_EQ(s.ndimension(), 0);
  ASSERT_EQ(y.sizes(), torch::IntArrayRef({2, 2, 2}));
}

TEST_F(ModulesTest, MaxPool2dReturnIndices) {
  MaxPool2d model(MaxPool2dOptions(3).stride(2));
  auto x = torch::ones({2, 5, 5}, torch::requires_grad());
  torch::Tensor y, indices;
  std::tie(y, indices) = model->forward_with_indices(x);

  ASSERT_EQ(y.dim(), 3);
  ASSERT_TRUE(torch::allclose(y, torch::ones({2, 2 ,2})));
  ASSERT_EQ(y.sizes(), torch::IntArrayRef({2, 2, 2}));
  ASSERT_TRUE(torch::allclose(
    indices,
    torch::tensor({{{ 0,  2},
                    {10, 12}},
                   {{ 0,  2},
                    {10, 12}}}, torch::kLong)));
  ASSERT_EQ(indices.sizes(), torch::IntArrayRef({2, 2, 2}));
}

TEST_F(ModulesTest, MaxPool3d) {
  MaxPool3d model(MaxPool3dOptions(3).stride(2));
  auto x = torch::ones({2, 5, 5, 5}, torch::requires_grad());
  auto y = model(x);
  torch::Tensor s = y.sum();

  s.backward();
  ASSERT_EQ(y.ndimension(), 4);
  ASSERT_TRUE(torch::allclose(y, torch::ones({2, 2, 2, 2})));
  ASSERT_EQ(s.ndimension(), 0);
  ASSERT_EQ(y.sizes(), torch::IntArrayRef({2, 2, 2, 2}));
}

TEST_F(ModulesTest, MaxPool3dReturnIndices) {
  MaxPool3d model(MaxPool3dOptions(3).stride(2));
  auto x = torch::ones({2, 5, 5, 5}, torch::requires_grad());
  torch::Tensor y, indices;
  std::tie(y, indices) = model->forward_with_indices(x);

  ASSERT_EQ(y.dim(), 4);
  ASSERT_TRUE(torch::allclose(y, torch::ones({2, 2, 2, 2})));
  ASSERT_EQ(y.sizes(), torch::IntArrayRef({2, 2, 2, 2}));

  ASSERT_TRUE(torch::allclose(
    indices,
    torch::tensor({{{{ 0,  2},
                     {10, 12}},
                    {{50, 52},
                     {60, 62}}},
                   {{{ 0,  2},
                     {10, 12}},
                    {{50, 52},
                     {60, 62}}}}, torch::kLong)));
  ASSERT_EQ(indices.sizes(), torch::IntArrayRef({2, 2, 2, 2}));
}

TEST_F(ModulesTest, AvgPool1d) {
  AvgPool1d model(AvgPool1dOptions(3).stride(2));
  auto x = torch::ones({1, 1, 5}, torch::requires_grad());
  auto y = model(x);
  torch::Tensor s = y.sum();

  s.backward();
  ASSERT_EQ(y.ndimension(), 3);
  ASSERT_TRUE(torch::allclose(y, torch::ones({1, 1, 2})));
  ASSERT_EQ(s.ndimension(), 0);
  ASSERT_EQ(y.sizes(), torch::IntArrayRef({1, 1, 2}));
}

TEST_F(ModulesTest, AvgPool2dEven) {
  AvgPool2d model(AvgPool2dOptions(3).stride(2));
  auto x = torch::ones({2, 5, 5}, torch::requires_grad());
  auto y = model(x);
  torch::Tensor s = y.sum();

  s.backward();
  ASSERT_EQ(y.ndimension(), 3);
  ASSERT_TRUE(torch::allclose(y, torch::ones({2, 2, 2})));
  ASSERT_EQ(s.ndimension(), 0);
  ASSERT_EQ(y.sizes(), torch::IntArrayRef({2, 2, 2}));
}

TEST_F(ModulesTest, AvgPool2dUneven) {
  AvgPool2d model(AvgPool2dOptions({3, 2}).stride({2, 2}));
  auto x = torch::ones({2, 5, 4}, torch::requires_grad());
  auto y = model(x);
  torch::Tensor s = y.sum();

  s.backward();
  ASSERT_EQ(y.ndimension(), 3);
  ASSERT_TRUE(torch::allclose(y, torch::ones({2, 2, 2})));
  ASSERT_EQ(s.ndimension(), 0);
  ASSERT_EQ(y.sizes(), torch::IntArrayRef({2, 2, 2}));
}

TEST_F(ModulesTest, AvgPool3d) {
  AvgPool3d model(AvgPool3dOptions(3).stride(2));
  auto x = torch::ones({2, 5, 5, 5}, torch::requires_grad());
  auto y = model(x);
  torch::Tensor s = y.sum();

  s.backward();
  ASSERT_EQ(y.ndimension(), 4);
  ASSERT_TRUE(torch::allclose(y, torch::ones({2, 2, 2, 2})));
  ASSERT_EQ(s.ndimension(), 0);
  ASSERT_EQ(y.sizes(), torch::IntArrayRef({2, 2, 2, 2}));
}

TEST_F(ModulesTest, Identity) {
  Identity identity;
  auto input = torch::tensor({{1, 3, 4}, {2, 3, 4}}, torch::requires_grad());
  auto output = identity->forward(input);
  auto expected = torch::tensor({{1, 3, 4}, {2, 3, 4}}, torch::kFloat);
  auto s = output.sum();
  s.backward();

  ASSERT_TRUE(torch::equal(output, expected));
  ASSERT_TRUE(torch::equal(input.grad(), torch::ones_like(input)));
}

TEST_F(ModulesTest, AdaptiveMaxPool1d) {
  AdaptiveMaxPool1d model(3);
  auto x = torch::tensor({{{1, 2, 3, 4, 5}}}, torch::requires_grad());
  auto y = model(x);
  torch::Tensor s = y.sum();

  s.backward();
  ASSERT_EQ(y.ndimension(), 3);
  ASSERT_TRUE(torch::allclose(y, torch::tensor({{{2, 4, 5}}}, torch::kFloat)));
  ASSERT_EQ(s.ndimension(), 0);
  ASSERT_EQ(y.sizes(), torch::IntArrayRef({1, 1, 3}));
}

TEST_F(ModulesTest, AdaptiveMaxPool1dReturnIndices) {
  AdaptiveMaxPool1d model(3);
  auto x = torch::tensor({{{1, 2, 3, 4, 5}}}, torch::requires_grad());
  torch::Tensor y, indices;
  std::tie(y, indices) = model->forward_with_indices(x);

  ASSERT_EQ(y.dim(), 3);
  ASSERT_TRUE(torch::allclose(y, torch::tensor({{{2, 4, 5}}}, torch::kFloat)));
  ASSERT_EQ(y.sizes(), torch::IntArrayRef({1, 1, 3}));
  ASSERT_TRUE(torch::allclose(indices, torch::tensor({{{1, 3, 4}}}, torch::kLong)));
  ASSERT_EQ(indices.sizes(), torch::IntArrayRef({1, 1, 3}));
}

TEST_F(ModulesTest, AdaptiveMaxPool2dEven) {
  AdaptiveMaxPool2d model(3);
  auto x = torch::arange(0, 50);
  x.resize_({2, 5, 5}).set_requires_grad(true);
  auto y = model(x);
  torch::Tensor s = y.sum();

  s.backward();
  ASSERT_EQ(y.ndimension(), 3);
  ASSERT_TRUE(torch::allclose(y, torch::tensor({
    {{6, 8, 9},
     {16, 18, 19},
     {21, 23, 24}},
    {{31, 33, 34},
     {41, 43, 44},
     {46, 48, 49}},
  }, torch::kFloat)));
  ASSERT_EQ(s.ndimension(), 0);
  ASSERT_EQ(y.sizes(), torch::IntArrayRef({2, 3, 3}));
}

TEST_F(ModulesTest, AdaptiveMaxPool2dUneven) {
  AdaptiveMaxPool2d model(AdaptiveMaxPool2dOptions({3, 2}));
  auto x = torch::arange(0, 40);
  x.resize_({2, 5, 4}).set_requires_grad(true);
  auto y = model(x);
  torch::Tensor s = y.sum();

  s.backward();
  ASSERT_EQ(y.ndimension(), 3);
  ASSERT_TRUE(torch::allclose(y, torch::tensor({
    {{5, 7},
     {13, 15},
     {17, 19}},
    {{25, 27},
     {33, 35},
     {37, 39}},
  }, torch::kFloat)));
  ASSERT_EQ(s.ndimension(), 0);
  ASSERT_EQ(y.sizes(), torch::IntArrayRef({2, 3, 2}));
}

TEST_F(ModulesTest, AdaptiveMaxPool2dReturnIndicesEven) {
  AdaptiveMaxPool2d model(3);
  auto x = torch::arange(0, 50);
  x.resize_({2, 5, 5}).set_requires_grad(true);
  torch::Tensor y, indices;
  std::tie(y, indices) = model->forward_with_indices(x);
  torch::Tensor s = y.sum();

  s.backward();
  ASSERT_EQ(s.ndimension(), 0);

  ASSERT_EQ(y.ndimension(), 3);
  ASSERT_TRUE(torch::allclose(y, torch::tensor({
    {{6, 8, 9},
     {16, 18, 19},
     {21, 23, 24}},
    {{31, 33, 34},
     {41, 43, 44},
     {46, 48, 49}},
  }, torch::kFloat)));
  ASSERT_EQ(y.sizes(), torch::IntArrayRef({2, 3, 3}));

  ASSERT_EQ(indices.ndimension(), 3);
  ASSERT_TRUE(torch::allclose(indices, torch::tensor({
    {{6, 8, 9},
     {16, 18, 19},
     {21, 23, 24}},
    {{6, 8, 9},
     {16, 18, 19},
     {21, 23, 24}},
  }, torch::kLong)));
  ASSERT_EQ(indices.sizes(), torch::IntArrayRef({2, 3, 3}));
}

TEST_F(ModulesTest, AdaptiveMaxPool2dReturnIndicesUneven) {
  AdaptiveMaxPool2d model(AdaptiveMaxPool2dOptions({3, 2}));
  auto x = torch::arange(0, 40);
  x.resize_({2, 5, 4}).set_requires_grad(true);
  torch::Tensor y, indices;
  std::tie(y, indices) = model->forward_with_indices(x);
  torch::Tensor s = y.sum();

  s.backward();
  ASSERT_EQ(s.ndimension(), 0);

  ASSERT_EQ(y.ndimension(), 3);
  ASSERT_TRUE(torch::allclose(y, torch::tensor({
    {{5, 7},
     {13, 15},
     {17, 19}},
    {{25, 27},
     {33, 35},
     {37, 39}},
  }, torch::kFloat)));
  ASSERT_EQ(y.sizes(), torch::IntArrayRef({2, 3, 2}));

  ASSERT_EQ(indices.ndimension(), 3);
  ASSERT_TRUE(torch::allclose(indices, torch::tensor({
    {{5, 7},
     {13, 15},
     {17, 19}},
    {{5, 7},
     {13, 15},
     {17, 19}},
  }, torch::kLong)));
  ASSERT_EQ(indices.sizes(), torch::IntArrayRef({2, 3, 2}));
}

TEST_F(ModulesTest, AdaptiveMaxPool3d) {
  AdaptiveMaxPool3d model(3);
  auto x = torch::arange(0, 64);
  x.resize_({1, 4, 4, 4}).set_requires_grad(true);
  auto y = model(x);
  torch::Tensor s = y.sum();

  s.backward();
  ASSERT_EQ(s.ndimension(), 0);

  ASSERT_EQ(y.ndimension(), 4);
  ASSERT_TRUE(torch::allclose(y, torch::tensor({
    {{21, 22, 23},
     {25, 26, 27},
     {29, 30, 31}},
    {{37, 38, 39},
     {41, 42, 43},
     {45, 46, 47}},
    {{53, 54, 55},
     {57, 58, 59},
     {61, 62, 63}},
  }, torch::kFloat)));
  ASSERT_EQ(y.sizes(), torch::IntArrayRef({1, 3, 3, 3}));
}

TEST_F(ModulesTest, AdaptiveMaxPool3dReturnIndices) {
  AdaptiveMaxPool3d model(3);
  auto x = torch::arange(0, 64);
  x.resize_({1, 4, 4, 4}).set_requires_grad(true);
  torch::Tensor y, indices;
  std::tie(y, indices) = model->forward_with_indices(x);
  torch::Tensor s = y.sum();

  s.backward();
  ASSERT_EQ(s.ndimension(), 0);

  ASSERT_EQ(y.ndimension(), 4);
  ASSERT_TRUE(torch::allclose(y, torch::tensor({
    {{21, 22, 23},
     {25, 26, 27},
     {29, 30, 31}},
    {{37, 38, 39},
     {41, 42, 43},
     {45, 46, 47}},
    {{53, 54, 55},
     {57, 58, 59},
     {61, 62, 63}},
  }, torch::kFloat)));
  ASSERT_EQ(y.sizes(), torch::IntArrayRef({1, 3, 3, 3}));

  ASSERT_EQ(indices.ndimension(), 4);
  ASSERT_TRUE(torch::allclose(indices, torch::tensor({
    {{21, 22, 23},
     {25, 26, 27},
     {29, 30, 31}},
    {{37, 38, 39},
     {41, 42, 43},
     {45, 46, 47}},
    {{53, 54, 55},
     {57, 58, 59},
     {61, 62, 63}},
  }, torch::kLong)));
  ASSERT_EQ(indices.sizes(), torch::IntArrayRef({1, 3, 3, 3}));
}

TEST_F(ModulesTest, AdaptiveAvgPool1d) {
  AdaptiveAvgPool1d model(3);
  auto x = torch::tensor({{{1, 2, 3, 4, 5}}}, torch::requires_grad());
  auto y = model(x);
  torch::Tensor s = y.sum();

  s.backward();
  ASSERT_EQ(s.ndimension(), 0);

  ASSERT_EQ(y.ndimension(), 3);
  ASSERT_TRUE(torch::allclose(y, torch::tensor({{{1.5, 3.0, 4.5}}}, torch::kFloat)));
  ASSERT_EQ(y.sizes(), torch::IntArrayRef({1, 1, 3}));
}

TEST_F(ModulesTest, AdaptiveAvgPool2dEven) {
  AdaptiveAvgPool2d model(3);
  auto x = torch::arange(0, 50);
  x.resize_({2, 5, 5}).set_requires_grad(true);
  auto y = model(x);
  torch::Tensor s = y.sum();

  s.backward();
  ASSERT_EQ(s.ndimension(), 0);

  ASSERT_EQ(y.ndimension(), 3);
  ASSERT_TRUE(torch::allclose(y, torch::tensor({
    {{ 3.0,  4.5,  6.0},
     {10.5, 12.0, 13.5},
     {18.0, 19.5, 21.0}},
    {{28.0, 29.5, 31.0},
     {35.5, 37.0, 38.5},
     {43.0, 44.5, 46.0}},
  }, torch::kFloat)));
  ASSERT_EQ(y.sizes(), torch::IntArrayRef({2, 3, 3}));
}

TEST_F(ModulesTest, AdaptiveAvgPool2dUneven) {
  AdaptiveAvgPool2d model(AdaptiveAvgPool2dOptions({3, 2}));
  auto x = torch::arange(0, 40);
  x.resize_({2, 5, 4}).set_requires_grad(true);
  auto y = model(x);
  torch::Tensor s = y.sum();

  s.backward();
  ASSERT_EQ(s.ndimension(), 0);

  ASSERT_EQ(y.ndimension(), 3);
  ASSERT_TRUE(torch::allclose(y, torch::tensor({
    {{2.5, 4.5},
     {8.5, 10.5},
     {14.5, 16.5}},
    {{22.5, 24.5},
     {28.5, 30.5},
     {34.5, 36.5}},
  }, torch::kFloat)));
  ASSERT_EQ(y.sizes(), torch::IntArrayRef({2, 3, 2}));
}

TEST_F(ModulesTest, AdaptiveAvgPool3d) {
  AdaptiveAvgPool3d model(3);
  auto x = torch::arange(0, 64);
  x.resize_({1, 4, 4, 4}).set_requires_grad(true);
  auto y = model(x);
  torch::Tensor s = y.sum();

  s.backward();
  ASSERT_EQ(s.ndimension(), 0);

  ASSERT_EQ(y.ndimension(), 4);
  ASSERT_TRUE(torch::allclose(y, torch::tensor({
    {{10.5, 11.5, 12.5},
     {14.5, 15.5, 16.5},
     {18.5, 19.5, 20.5}},
    {{26.5, 27.5, 28.5},
     {30.5, 31.5, 32.5},
     {34.5, 35.5, 36.5}},
    {{42.5, 43.5, 44.5},
     {46.5, 47.5, 48.5},
     {50.5, 51.5, 52.5}},
  }, torch::kFloat)));
  ASSERT_EQ(y.sizes(), torch::IntArrayRef({1, 3, 3, 3}));
}

TEST_F(ModulesTest, MaxUnpool1d) {
  auto indices = torch::tensor({{{1, 3, 4}}}, torch::kLong);
  auto x = torch::tensor({{{2, 4, 5}}}, torch::requires_grad());
  auto model = MaxUnpool1d{3};
  auto y = model->forward(x, indices);

  ASSERT_EQ(y.dim(), 3);
  ASSERT_TRUE(torch::allclose(y,
    torch::tensor({{{0, 2, 0, 4, 5, 0, 0, 0, 0}}}, torch::kFloat)));
  ASSERT_EQ(y.sizes(), torch::IntArrayRef({1, 1, 9}));

  indices = torch::tensor({{{1, 3, 4}}}, torch::kLong);
  x = torch::tensor({{{2, 4, 5}}}, torch::requires_grad());
  model = MaxUnpool1d{MaxUnpool1dOptions(3).stride(2).padding(1)};
  y = model->forward(x, indices, c10::IntArrayRef({1, 1, 5}));

  ASSERT_EQ(y.dim(), 3);
  ASSERT_TRUE(torch::allclose(y,
    torch::tensor({{{0, 2, 0, 4, 5}}}, torch::kFloat)));
  ASSERT_EQ(y.sizes(), torch::IntArrayRef({1, 1, 5}));
}

TEST_F(ModulesTest, MaxPool1d_MaxUnpool1d) {
  MaxPool1d pool {MaxPool1dOptions(2).stride(2)};
  MaxUnpool1d unpool {MaxUnpool1dOptions(2).stride(2)};
  auto input = torch::tensor({{{1, 2, 3, 4, 5, 6, 7, 8}}}, torch::kFloat);
  torch::Tensor output, indices;
  std::tie(output, indices) = pool->forward_with_indices(input);
  ASSERT_TRUE(torch::allclose(
    unpool(output, indices),
    torch::tensor({{{0, 2, 0, 4, 0, 6, 0, 8}}} , torch::kFloat)));

  // Example showcasing the use of output_size
  input = torch::tensor({{{1, 2, 3, 4, 5, 6, 7, 8, 9}}}, torch::kFloat);
  std::tie(output, indices) = pool->forward_with_indices(input);
  ASSERT_TRUE(torch::allclose(
    unpool(output, indices, input.sizes()),
    torch::tensor({{{0, 2, 0, 4, 0, 6, 0, 8, 0}}} , torch::kFloat)));
  ASSERT_TRUE(torch::allclose(
    unpool(output, indices),
    torch::tensor({{{0, 2, 0, 4, 0, 6, 0, 8}}} , torch::kFloat)));
}

TEST_F(ModulesTest, MaxUnpool2d) {
  auto indices = torch::tensor({
  {{{ 6,  8,  9},
    {16, 18, 19},
    {21, 23, 24}}},
  {{{ 6,  8,  9},
    {16, 18, 19},
    {21, 23, 24}}}}, torch::kLong);
  auto x = torch::tensor({
  {{{ 6,  8,  9},
    {16, 18, 19},
    {21, 23, 24}}},
  {{{31, 33, 34},
    {41, 43, 44},
    {46, 48, 49}}}}, torch::requires_grad());
  auto model = MaxUnpool2d{MaxUnpool2dOptions(3).stride(2).padding(1)};
  auto y = model->forward(x, indices);

  ASSERT_EQ(y.dim(), 4);
  ASSERT_TRUE(torch::allclose(y, torch::tensor(
   {{{{ 0,  0,  0,  0,  0},
      { 0,  6,  0,  8,  9},
      { 0,  0,  0,  0,  0},
      { 0, 16,  0, 18, 19},
      { 0, 21,  0, 23, 24}}},
    {{{ 0,  0,  0,  0,  0},
      { 0, 31,  0, 33, 34},
      { 0,  0,  0,  0,  0},
      { 0, 41,  0, 43, 44},
      { 0, 46,  0, 48, 49}}}} , torch::kFloat)));
  ASSERT_EQ(y.sizes(), torch::IntArrayRef({2, 1, 5, 5}));
}

TEST_F(ModulesTest, MaxPool2d_MaxUnpool2d) {
  MaxPool2d pool {MaxPool2dOptions(2).stride(2)};
  MaxUnpool2d unpool {MaxUnpool2dOptions(2).stride(2)};
  auto input = torch::tensor({{{{ 1,  2,  3,  4},
                                { 5,  6,  7,  8},
                                { 9, 10, 11, 12},
                                {13, 14, 15, 16}}}}, torch::kFloat);
  torch::Tensor output, indices;
  std::tie(output, indices) = pool->forward_with_indices(input);
  ASSERT_TRUE(torch::allclose(
    unpool(output, indices),
    torch::tensor({{{{ 0,  0, 0,  0},
                     { 0,  6, 0,  8},
                     { 0,  0, 0,  0},
                     { 0, 14, 0, 16}}}} , torch::kFloat)));

  ASSERT_TRUE(torch::allclose(
    unpool(output, indices, torch::IntArrayRef{1, 1, 5, 5}),
    torch::tensor({{{{ 0, 0, 0,  0, 0},
                     { 6, 0, 8,  0, 0},
                     { 0, 0, 0, 14, 0},
                     { 16, 0, 0, 0, 0},
                     { 0, 0, 0,  0, 0}}}}, torch::kFloat)));
}

<<<<<<< HEAD
=======
TEST_F(ModulesTest, MaxUnpool3d) {
  auto indices = torch::tensor({{{{{26}}}}}, torch::kLong);
  auto x = torch::tensor({{{{{26}}}}}, torch::requires_grad());
  auto model = MaxUnpool3d{3};
  auto y = model->forward(x, indices);

  ASSERT_EQ(y.dim(), 5);
  ASSERT_TRUE(torch::allclose(y, torch::tensor(
   {{{{{ 0,  0,  0},
       { 0,  0,  0},
       { 0,  0,  0}},
      {{ 0,  0,  0},
       { 0,  0,  0},
       { 0,  0,  0}},
      {{ 0,  0,  0},
       { 0,  0,  0},
       { 0,  0, 26}}}}}, torch::kFloat)));
  ASSERT_EQ(y.sizes(), torch::IntArrayRef({1, 1, 3, 3, 3}));
}

TEST_F(ModulesTest, MaxUnpool3dOutputSize) {
  auto indices = torch::tensor(
    {{{{{21, 23},
        {29, 31}},
       {{53, 55},
        {61, 63}}}}}, torch::kLong);
    auto x = torch::tensor(
    {{{{{21, 23},
        {29, 31}},
       {{53, 55},
        {61, 63}}}}}, torch::requires_grad());
  auto model = MaxUnpool3d{MaxUnpool3dOptions(3).stride(2).padding(1)};
  auto y = model->forward(x, indices, torch::IntArrayRef({1, 1, 4, 4, 4}));

  ASSERT_EQ(y.dim(), 5);
  ASSERT_TRUE(torch::allclose(y, torch::tensor(
   {{{{{ 0,  0,  0,  0},
       { 0,  0,  0,  0},
       { 0,  0,  0,  0},
       { 0,  0,  0,  0}},
      {{ 0,  0,  0,  0},
       { 0, 21,  0, 23},
       { 0,  0,  0,  0},
       { 0, 29,  0, 31}},
      {{ 0,  0,  0,  0},
       { 0,  0,  0,  0},
       { 0,  0,  0,  0},
       { 0,  0,  0,  0}},
      {{ 0,  0,  0,  0},
       { 0, 53,  0, 55},
       { 0,  0,  0,  0},
       { 0, 61,  0, 63}}}}}, torch::kFloat)));
  ASSERT_EQ(y.sizes(), torch::IntArrayRef({1, 1, 4, 4, 4}));
}

TEST_F(ModulesTest, MaxPool3d_MaxUnpool3d) {
  MaxPool3d pool {MaxPool3dOptions(3).stride(2)};
  MaxUnpool3d unpool {MaxUnpool3dOptions(3).stride(2)};
  auto input = torch::randn({20, 16, 51, 33, 15});
  torch::Tensor output, indices;
  std::tie(output, indices) = pool->forward_with_indices(input);
  auto unpooled_output = unpool(output, indices);
  ASSERT_EQ(unpooled_output.sizes(), torch::IntArrayRef({20, 16, 51, 33, 15}));
}

>>>>>>> 293e35a8
TEST_F(ModulesTest, Linear) {
  Linear model(5, 2);
  auto x = torch::randn({10, 5}, torch::requires_grad());
  auto y = model(x);
  torch::Tensor s = y.sum();

  s.backward();
  ASSERT_EQ(y.ndimension(), 2);
  ASSERT_EQ(s.ndimension(), 0);
  ASSERT_EQ(y.size(0), 10);
  ASSERT_EQ(y.size(1), 2);

  ASSERT_EQ(model->weight.grad().numel(), 2 * 5);
}

TEST_F(ModulesTest, Fold) {
  Fold model(FoldOptions({4, 5}, {2, 2}));
  auto x = torch::randn({1, 3 * 2 * 2, 12}, torch::requires_grad());
  auto y = model(x);
  torch::Tensor s = y.sum();

  s.backward();
  ASSERT_EQ(y.ndimension(), 4);
  ASSERT_EQ(s.ndimension(), 0);
  ASSERT_EQ(y.size(0), 1);
  ASSERT_EQ(y.size(1), 3);
  ASSERT_EQ(y.size(2), 4);
  ASSERT_EQ(y.size(3), 5);
}

TEST_F(ModulesTest, SimpleContainer) {
  auto model = std::make_shared<SimpleContainer>();
  auto l1 = model->add(Linear(10, 3), "l1");
  auto l2 = model->add(Linear(3, 5), "l2");
  auto l3 = model->add(Linear(5, 100), "l3");

  auto x = torch::randn({1000, 10}, torch::requires_grad());
  x = l1(x).clamp_min(0);
  x = l2(x).clamp_min(0);
  x = l3(x).clamp_min(0);

  x.backward(torch::ones_like(x));
  ASSERT_EQ(x.ndimension(), 2);
  ASSERT_EQ(x.size(0), 1000);
  ASSERT_EQ(x.size(1), 100);
  ASSERT_EQ(x.min().item<float>(), 0);
}

TEST_F(ModulesTest, EmbeddingBasic) {
  const int64_t dict_size = 10;
  Embedding model(dict_size, 2);
  ASSERT_TRUE(model->named_parameters().contains("weight"));
  ASSERT_EQ(model->weight.ndimension(), 2);
  ASSERT_EQ(model->weight.size(0), dict_size);
  ASSERT_EQ(model->weight.size(1), 2);

  // Cannot get gradients to change indices (input) - only for embedding
  // params
  auto x = torch::full({10}, dict_size - 1, torch::kInt64);
  auto y = model(x);
  torch::Tensor s = y.sum();

  s.backward();
  ASSERT_EQ(y.ndimension(), 2);
  ASSERT_EQ(s.ndimension(), 0);
  ASSERT_EQ(y.size(0), 10);
  ASSERT_EQ(y.size(1), 2);

  ASSERT_EQ(model->weight.grad().numel(), 2 * dict_size);
}

TEST_F(ModulesTest, EmbeddingList) {
  Embedding model(6, 4);
  auto x = torch::full({2, 3}, 5, torch::kInt64);
  auto y = model(x);
  torch::Tensor s = y.sum();

  s.backward();
  ASSERT_EQ(y.ndimension(), 3);
  ASSERT_EQ(y.size(0), 2);
  ASSERT_EQ(y.size(1), 3);
  ASSERT_EQ(y.size(2), 4);
}

TEST_F(ModulesTest, Dropout) {
  Dropout dropout(0.5);
  torch::Tensor x = torch::ones(100, torch::requires_grad());
  torch::Tensor y = dropout(x);

  y.backward(torch::ones_like(y));
  ASSERT_EQ(y.ndimension(), 1);
  ASSERT_EQ(y.size(0), 100);
  ASSERT_LT(y.sum().item<float>(), 130); // Probably
  ASSERT_GT(y.sum().item<float>(), 70); // Probably

  dropout->eval();
  y = dropout(x);
  ASSERT_EQ(y.sum().item<float>(), 100);
}

TEST_F(ModulesTest, Parameters) {
  auto model = std::make_shared<NestedModel>();
  auto parameters = model->named_parameters();
  ASSERT_EQ(parameters["param"].size(0), 3);
  ASSERT_EQ(parameters["param"].size(1), 2);
  ASSERT_EQ(parameters["param"].size(2), 21);
  ASSERT_EQ(parameters["l1.bias"].size(0), 20);
  ASSERT_EQ(parameters["l1.weight"].size(0), 20);
  ASSERT_EQ(parameters["l1.weight"].size(1), 5);
  ASSERT_EQ(parameters["test.l1.bias"].size(0), 3);
  ASSERT_EQ(parameters["test.l1.weight"].size(0), 3);
  ASSERT_EQ(parameters["test.l1.weight"].size(1), 10);
  ASSERT_EQ(parameters["test.l2.bias"].size(0), 5);
  ASSERT_EQ(parameters["test.l2.weight"].size(0), 5);
  ASSERT_EQ(parameters["test.l2.weight"].size(1), 3);
  ASSERT_EQ(parameters["test.l3.bias"].size(0), 100);
  ASSERT_EQ(parameters["test.l3.weight"].size(0), 100);
  ASSERT_EQ(parameters["test.l3.weight"].size(1), 5);
}

TEST_F(ModulesTest, FunctionalCallsSuppliedFunction) {
  bool was_called = false;
  auto functional = Functional([&was_called](torch::Tensor input) {
    was_called = true;
    return input;
  });
  auto output = functional(torch::ones(5, torch::requires_grad()));
  ASSERT_TRUE(was_called);
  ASSERT_TRUE(output.equal(torch::ones(5, torch::requires_grad())));

  was_called = false;
  // Use the call operator overload here.
  output = functional(torch::ones(5, torch::requires_grad()));
  ASSERT_TRUE(was_called);
  ASSERT_TRUE(output.equal(torch::ones(5, torch::requires_grad())));
}

TEST_F(ModulesTest, FunctionalWithTorchFunction) {
  auto functional = Functional(torch::relu);
  ASSERT_EQ(functional(torch::ones({})).item<float>(), 1);
  ASSERT_EQ(functional(torch::ones({})).item<float>(), 1);
  ASSERT_EQ(functional(torch::ones({}) * -1).item<float>(), 0);
}

TEST_F(ModulesTest, FunctionalArgumentBinding) {
  auto functional =
      Functional(torch::elu, /*alpha=*/1, /*scale=*/0, /*input_scale=*/1);
  ASSERT_EQ(functional(torch::ones({})).item<float>(), 0);
}

TEST_F(ModulesTest, BatchNormStateful) {
  BatchNorm bn(5);

  // Is stateful by default.
  ASSERT_TRUE(bn->options.stateful());

  ASSERT_TRUE(bn->running_mean.defined());
  ASSERT_EQ(bn->running_mean.dim(), 1);
  ASSERT_EQ(bn->running_mean.size(0), 5);

  ASSERT_TRUE(bn->running_var.defined());
  ASSERT_EQ(bn->running_var.dim(), 1);
  ASSERT_EQ(bn->running_var.size(0), 5);

  // Is affine by default.
  ASSERT_TRUE(bn->options.affine());

  ASSERT_TRUE(bn->weight.defined());
  ASSERT_EQ(bn->weight.dim(), 1);
  ASSERT_EQ(bn->weight.size(0), 5);

  ASSERT_TRUE(bn->bias.defined());
  ASSERT_EQ(bn->bias.dim(), 1);
  ASSERT_EQ(bn->bias.size(0), 5);
}
TEST_F(ModulesTest, BatchNormStateless) {
  BatchNorm bn(BatchNormOptions(5).stateful(false).affine(false));

  ASSERT_FALSE(bn->running_mean.defined());
  ASSERT_FALSE(bn->running_var.defined());
  ASSERT_FALSE(bn->weight.defined());
  ASSERT_FALSE(bn->bias.defined());

  ASSERT_THROWS_WITH(
      bn(torch::ones({2, 5})),
      "Calling BatchNorm::forward is only permitted "
      "when the 'stateful' option is true (was false). "
      "Use BatchNorm::pure_forward instead.");
}

TEST_F(ModulesTest, BatchNormPureForward) {
  BatchNorm bn(BatchNormOptions(5).affine(false));
  bn->eval();

  // Want to make sure we use the supplied values in `pure_forward` even if
  // we are stateful.
  auto input = torch::randn({2, 5});
  auto mean = torch::randn(5);
  auto variance = torch::rand(5);
  auto output = bn->pure_forward(input, mean, variance);
  auto expected = (input - mean) / torch::sqrt(variance + bn->options.eps());
  ASSERT_TRUE(output.allclose(expected));
}

TEST_F(ModulesTest, Linear_CUDA) {
  Linear model(5, 2);
  model->to(torch::kCUDA);
  auto x =
      torch::randn({10, 5}, torch::device(torch::kCUDA).requires_grad(true));
  auto y = model(x);
  torch::Tensor s = y.sum();

  s.backward();
  ASSERT_EQ(y.ndimension(), 2);
  ASSERT_EQ(s.ndimension(), 0);
  ASSERT_EQ(y.size(0), 10);
  ASSERT_EQ(y.size(1), 2);

  ASSERT_EQ(model->weight.grad().numel(), 2 * 5);
}

TEST_F(ModulesTest, Linear2_CUDA) {
  Linear model(5, 2);
  model->to(torch::kCUDA);
  model->to(torch::kCPU);
  auto x = torch::randn({10, 5}, torch::requires_grad());
  auto y = model(x);
  torch::Tensor s = y.sum();

  s.backward();
  ASSERT_EQ(y.ndimension(), 2);
  ASSERT_EQ(s.ndimension(), 0);
  ASSERT_EQ(y.size(0), 10);
  ASSERT_EQ(y.size(1), 2);

  ASSERT_EQ(model->weight.grad().numel(), 2 * 5);
}

TEST_F(ModulesTest, L1Loss) {
  L1Loss loss;
  auto input = torch::randn({5,6}, torch::requires_grad());
  auto target = torch::empty({5,6}).random_(2);
  auto output = loss->forward(torch::sigmoid(input), target);
  auto s = output.sum();
  s.backward();

  ASSERT_EQ(output.sizes(), torch::IntArrayRef());
  ASSERT_EQ(input.sizes(), input.grad().sizes());
}

TEST_F(ModulesTest, HingeEmbeddingLoss) {
  HingeEmbeddingLoss loss(HingeEmbeddingLossOptions().margin(2));
  auto input = torch::tensor({{2, 22, 4}, {20, 10, 0}}, torch::requires_grad());
  auto target = torch::tensor({{2, 6, 4}, {1, 10, 0}}, torch::kFloat);
  auto output = loss->forward(input, target);
  auto expected = torch::tensor({10}, torch::kFloat);
  auto s = output.sum();
  s.backward();

  ASSERT_TRUE(output.allclose(expected));
  ASSERT_EQ(input.sizes(), input.grad().sizes());
}

TEST_F(ModulesTest, CosineSimilarity) {
  CosineSimilarity cos(CosineSimilarityOptions().dim(1));
  auto input1 = torch::tensor({{1, 2, 3}, {4, 5, 6}}, torch::requires_grad());
  auto input2 = torch::tensor({{1, 8, 3}, {2, 1, 6}}, torch::requires_grad());
  auto output = cos->forward(input1, input2);
  auto expected = torch::tensor({0.8078, 0.8721}, torch::kFloat);
  auto s = output.sum();
  s.backward();

  ASSERT_TRUE(output.allclose(expected, 1e-04));
  ASSERT_EQ(input1.sizes(), input1.grad().sizes());
}

TEST_F(ModulesTest, PairwiseDistance) {
  PairwiseDistance dist(PairwiseDistanceOptions(1));
  auto input1 = torch::tensor({{1, 2, 3}, {4, 5, 6}}, torch::requires_grad());
  auto input2 = torch::tensor({{1, 8, 3}, {2, 1, 6}}, torch::requires_grad());
  auto output = dist->forward(input1, input2);
  auto expected = torch::tensor({6, 6}, torch::kFloat);
  auto s = output.sum();
  s.backward();

  ASSERT_TRUE(output.allclose(expected));
  ASSERT_EQ(input1.sizes(), input1.grad().sizes());
}

TEST_F(ModulesTest, ELU) {
  const auto size = 3;
  for (const auto alpha : {0.0, 0.42, 1.0, 4.2, 42.42}) {
    ELU model {ELUOptions().alpha(alpha)};
    auto x = torch::linspace(-10.0, 10.0, size * size * size);
    x.resize_({size, size, size}).set_requires_grad(true);
    auto y = model(x);
    torch::Tensor s = y.sum();

    s.backward();
    ASSERT_EQ(s.ndimension(), 0);

    ASSERT_EQ(y.ndimension(), 3);
    ASSERT_EQ(y.sizes(), torch::IntArrayRef({size, size, size}));
    auto y_exp = torch::max(torch::zeros_like(x), x) +
                 torch::min(torch::zeros_like(x), alpha * (torch::exp(x) - 1.0));
    ASSERT_TRUE(torch::allclose(y, y_exp));
  }
}

TEST_F(ModulesTest, Hardshrink) {
  const auto size = 3;
  for (const auto lambda : {-4.2, -1.0, -0.42, 0.0, 0.42, 1.0, 4.2, 42.42}) {
    Hardshrink model {HardshrinkOptions().lambda(lambda)};
    auto x = torch::linspace(-10.0, 10.0, size * size * size);
    x.resize_({size, size, size}).set_requires_grad(true);
    auto y = model(x);
    torch::Tensor s = y.sum();

    s.backward();
    ASSERT_EQ(s.ndimension(), 0);

    ASSERT_EQ(y.ndimension(), 3);
    ASSERT_EQ(y.sizes(), torch::IntArrayRef({size, size, size}));
    auto y_exp = (x.abs() > lambda) * x;
    ASSERT_TRUE(torch::allclose(y, y_exp));
  }
}

TEST_F(ModulesTest, PrettyPrintIdentity) {
  ASSERT_EQ(c10::str(Identity()), "torch::nn::Identity()");
}

TEST_F(ModulesTest, PrettyPrintLinear) {
  ASSERT_EQ(
      c10::str(Linear(3, 4)), "torch::nn::Linear(in=3, out=4, with_bias=true)");
}

TEST_F(ModulesTest, PrettyPrintConv) {
  ASSERT_EQ(
      c10::str(Conv1d(3, 4, 5)),
      "torch::nn::Conv1d(input_channels=3, output_channels=4, kernel_size=5, stride=1)");
  ASSERT_EQ(
      c10::str(Conv2d(3, 4, 5)),
      "torch::nn::Conv2d(input_channels=3, output_channels=4, kernel_size=[5, 5], stride=[1, 1])");
  ASSERT_EQ(
      c10::str(Conv2d(Conv2dOptions(3, 4, 5).stride(2))),
      "torch::nn::Conv2d(input_channels=3, output_channels=4, kernel_size=[5, 5], stride=[2, 2])");

  const auto options =
      Conv2dOptions(3, 4, torch::IntArrayRef{5, 6}).stride({1, 2});
  ASSERT_EQ(
      c10::str(Conv2d(options)),
      "torch::nn::Conv2d(input_channels=3, output_channels=4, kernel_size=[5, 6], stride=[1, 2])");
}

TEST_F(ModulesTest, PrettyPrintMaxPool) {
  ASSERT_EQ(
      c10::str(MaxPool1d(5)),
      "torch::nn::MaxPool1d(kernel_size=5, stride=5, padding=0, dilation=1, ceil_mode=false)");
  ASSERT_EQ(
      c10::str(MaxPool2d(5)),
      "torch::nn::MaxPool2d(kernel_size=[5, 5], stride=[5, 5], padding=[0, 0], dilation=[1, 1], ceil_mode=false)");
  ASSERT_EQ(
      c10::str(MaxPool2d(MaxPool2dOptions(5).stride(2))),
      "torch::nn::MaxPool2d(kernel_size=[5, 5], stride=[2, 2], padding=[0, 0], dilation=[1, 1], ceil_mode=false)");
  ASSERT_EQ(
      c10::str(MaxPool3d(5)),
      "torch::nn::MaxPool3d(kernel_size=[5, 5, 5], stride=[5, 5, 5], padding=[0, 0, 0], dilation=[1, 1, 1], ceil_mode=false)");
  ASSERT_EQ(
      c10::str(MaxPool3d(MaxPool3dOptions(5).stride(2))),
      "torch::nn::MaxPool3d(kernel_size=[5, 5, 5], stride=[2, 2, 2], padding=[0, 0, 0], dilation=[1, 1, 1], ceil_mode=false)");

  const auto options =
      MaxPool2dOptions(torch::IntArrayRef{5, 6}).stride({1, 2});
  ASSERT_EQ(
      c10::str(MaxPool2d(options)),
      "torch::nn::MaxPool2d(kernel_size=[5, 6], stride=[1, 2], padding=[0, 0], dilation=[1, 1], ceil_mode=false)");
}

TEST_F(ModulesTest, PrettyPrintAvgPool) {
  ASSERT_EQ(
      c10::str(AvgPool1d(5)),
      "torch::nn::AvgPool1d(kernel_size=5, stride=5, padding=0)");
  ASSERT_EQ(
      c10::str(AvgPool2d(5)),
      "torch::nn::AvgPool2d(kernel_size=[5, 5], stride=[5, 5], padding=[0, 0])");
  ASSERT_EQ(
      c10::str(AvgPool2d(AvgPool2dOptions(5).stride(2))),
      "torch::nn::AvgPool2d(kernel_size=[5, 5], stride=[2, 2], padding=[0, 0])");
  ASSERT_EQ(
      c10::str(AvgPool3d(5)),
      "torch::nn::AvgPool3d(kernel_size=[5, 5, 5], stride=[5, 5, 5], padding=[0, 0, 0])");
  ASSERT_EQ(
      c10::str(AvgPool3d(AvgPool3dOptions(5).stride(2))),
      "torch::nn::AvgPool3d(kernel_size=[5, 5, 5], stride=[2, 2, 2], padding=[0, 0, 0])");

  const auto options =
      AvgPool2dOptions(torch::IntArrayRef{5, 6}).stride({1, 2});
  ASSERT_EQ(
      c10::str(AvgPool2d(options)),
      "torch::nn::AvgPool2d(kernel_size=[5, 6], stride=[1, 2], padding=[0, 0])");
}

TEST_F(ModulesTest, PrettyPrintAdaptiveMaxPool) {
  ASSERT_EQ(
      c10::str(AdaptiveMaxPool1d(5)),
      "torch::nn::AdaptiveMaxPool1d(output_size=5)");

  const auto options = AdaptiveMaxPool1dOptions(3);
  ASSERT_EQ(
      c10::str(AdaptiveMaxPool1d(options)),
      "torch::nn::AdaptiveMaxPool1d(output_size=3)");

  ASSERT_EQ(
      c10::str(AdaptiveMaxPool2d(5)),
      "torch::nn::AdaptiveMaxPool2d(output_size=[5, 5])");
  ASSERT_EQ(
      c10::str(AdaptiveMaxPool2d(torch::IntArrayRef{5, 6})),
      "torch::nn::AdaptiveMaxPool2d(output_size=[5, 6])");

  ASSERT_EQ(
      c10::str(AdaptiveMaxPool3d(5)),
      "torch::nn::AdaptiveMaxPool3d(output_size=[5, 5, 5])");
  ASSERT_EQ(
      c10::str(AdaptiveMaxPool3d(torch::IntArrayRef{5, 6, 7})),
      "torch::nn::AdaptiveMaxPool3d(output_size=[5, 6, 7])");
}

TEST_F(ModulesTest, PrettyPrintAdaptiveAvgPool) {
  ASSERT_EQ(
      c10::str(AdaptiveAvgPool1d(5)),
      "torch::nn::AdaptiveAvgPool1d(output_size=5)");

  ASSERT_EQ(
      c10::str(AdaptiveAvgPool2d(5)),
      "torch::nn::AdaptiveAvgPool2d(output_size=[5, 5])");
  ASSERT_EQ(
      c10::str(AdaptiveAvgPool2d(torch::IntArrayRef{5, 6})),
      "torch::nn::AdaptiveAvgPool2d(output_size=[5, 6])");

  ASSERT_EQ(
      c10::str(AdaptiveAvgPool3d(5)),
      "torch::nn::AdaptiveAvgPool3d(output_size=[5, 5, 5])");
  ASSERT_EQ(
      c10::str(AdaptiveAvgPool3d(torch::IntArrayRef{5, 6, 7})),
      "torch::nn::AdaptiveAvgPool3d(output_size=[5, 6, 7])");
}

TEST_F(ModulesTest, PrettyPrintMaxUnpool) {
  ASSERT_EQ(
      c10::str(MaxUnpool1d(5)),
      "torch::nn::MaxUnpool1d(kernel_size=5, stride=5, padding=0)");
  ASSERT_EQ(
      c10::str(MaxUnpool1d(MaxUnpool1dOptions(5).stride(3).padding(1))),
      "torch::nn::MaxUnpool1d(kernel_size=5, stride=3, padding=1)");

  ASSERT_EQ(
      c10::str(MaxUnpool2d(5)),
      "torch::nn::MaxUnpool2d(kernel_size=[5, 5], stride=[5, 5], padding=[0, 0])");
  ASSERT_EQ(
      c10::str(MaxUnpool2d(torch::IntArrayRef{5, 6})),
      "torch::nn::MaxUnpool2d(kernel_size=[5, 6], stride=[5, 6], padding=[0, 0])");
  ASSERT_EQ(
      c10::str(MaxUnpool2d(MaxUnpool2dOptions(torch::IntArrayRef{5, 6}).stride({3, 4}).padding({1, 2}))),
      "torch::nn::MaxUnpool2d(kernel_size=[5, 6], stride=[3, 4], padding=[1, 2])");
}

TEST_F(ModulesTest, PrettyPrintDropout) {
  ASSERT_EQ(c10::str(Dropout(0.5)), "torch::nn::Dropout(rate=0.5)");
  ASSERT_EQ(
      c10::str(FeatureDropout(0.5)), "torch::nn::FeatureDropout(rate=0.5)");
}

TEST_F(ModulesTest, PrettyPrintFunctional) {
  ASSERT_EQ(c10::str(Functional(torch::relu)), "torch::nn::Functional()");
}

TEST_F(ModulesTest, PrettyPrintBatchNorm) {
  ASSERT_EQ(
      c10::str(BatchNorm(
          BatchNormOptions(4).eps(0.5).momentum(0.1).affine(false).stateful(
              true))),
      "torch::nn::BatchNorm(features=4, eps=0.5, momentum=0.1, affine=false, stateful=true)");
}

TEST_F(ModulesTest, PrettyPrintEmbedding) {
  ASSERT_EQ(
      c10::str(Embedding(10, 2)),
      "torch::nn::Embedding(count=10, dimension=2)");
}

TEST_F(ModulesTest, PrettyPrintHingeEmbeddingLoss) {
  ASSERT_EQ(
      c10::str(HingeEmbeddingLoss(HingeEmbeddingLossOptions().margin(4))),
      "torch::nn::HingeEmbeddingLoss(margin=4)");
}

TEST_F(ModulesTest, PrettyPrintCosineSimilarity) {
  ASSERT_EQ(
      c10::str(CosineSimilarity()),
      "torch::nn::CosineSimilarity(dim=1, eps=1e-08)");
  ASSERT_EQ(
      c10::str(CosineSimilarity(CosineSimilarityOptions().dim(0).eps(0.5))),
      "torch::nn::CosineSimilarity(dim=0, eps=0.5)");
}

TEST_F(ModulesTest, PrettyPrintPairwiseDistance) {
  ASSERT_EQ(
      c10::str(PairwiseDistance()),
      "torch::nn::PairwiseDistance(p=2, eps=1e-06, keepdim=false)");
  ASSERT_EQ(
      c10::str(PairwiseDistance(PairwiseDistanceOptions(3).eps(0.5).keepdim(true))),
      "torch::nn::PairwiseDistance(p=3, eps=0.5, keepdim=true)");
}

TEST_F(ModulesTest, PrettyPrintNestedModel) {
  struct InnerTestModule : torch::nn::Module {
    InnerTestModule()
        : torch::nn::Module("InnerTestModule"),
          fc(register_module("fc", torch::nn::Linear(3, 4))),
          table(register_module("table", torch::nn::Embedding(10, 2))) {}

    torch::nn::Linear fc;
    torch::nn::Embedding table;
  };

  struct TestModule : torch::nn::Module {
    TestModule()
        : torch::nn::Module("TestModule"),
          fc(register_module("fc", torch::nn::Linear(4, 5))),
          table(register_module("table", torch::nn::Embedding(10, 2))),
          inner(register_module("inner", std::make_shared<InnerTestModule>())) {
    }

    torch::nn::Linear fc;
    torch::nn::Embedding table;
    std::shared_ptr<InnerTestModule> inner;
  };

  ASSERT_EQ(
      c10::str(TestModule{}),
      "TestModule(\n"
      "  (fc): torch::nn::Linear(in=4, out=5, with_bias=true)\n"
      "  (table): torch::nn::Embedding(count=10, dimension=2)\n"
      "  (inner): InnerTestModule(\n"
      "    (fc): torch::nn::Linear(in=3, out=4, with_bias=true)\n"
      "    (table): torch::nn::Embedding(count=10, dimension=2)\n"
      "  )\n"
      ")");
}

TEST_F(ModulesTest, PrettyPrintELU) {
  ASSERT_EQ(c10::str(ELU()), "torch::nn::ELU(alpha=1)");
  ASSERT_EQ(c10::str(ELU(ELUOptions().alpha(42.42).inplace(true))),
            "torch::nn::ELU(alpha=42.42, inplace=true)");
}

TEST_F(ModulesTest, PrettyPrintHardshrink) {
  ASSERT_EQ(c10::str(Hardshrink()), "torch::nn::Hardshrink(0.5)");
  ASSERT_EQ(c10::str(Hardshrink(HardshrinkOptions().lambda(42.42))),
            "torch::nn::Hardshrink(42.42)");
}<|MERGE_RESOLUTION|>--- conflicted
+++ resolved
@@ -651,8 +651,6 @@
                      { 0, 0, 0,  0, 0}}}}, torch::kFloat)));
 }
 
-<<<<<<< HEAD
-=======
 TEST_F(ModulesTest, MaxUnpool3d) {
   auto indices = torch::tensor({{{{{26}}}}}, torch::kLong);
   auto x = torch::tensor({{{{{26}}}}}, torch::requires_grad());
@@ -718,7 +716,6 @@
   ASSERT_EQ(unpooled_output.sizes(), torch::IntArrayRef({20, 16, 51, 33, 15}));
 }
 
->>>>>>> 293e35a8
 TEST_F(ModulesTest, Linear) {
   Linear model(5, 2);
   auto x = torch::randn({10, 5}, torch::requires_grad());
