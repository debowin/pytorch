--- conflicted
+++ resolved
@@ -8,22 +8,11 @@
 import torch
 import torch.distributed as dist
 
-<<<<<<< HEAD
 from torch.distributed.rpc import RpcBackend
 from common_distributed import MultiProcessTestCase
 from common_utils import load_tests, run_tests
 from os import getenv
 from dist_utils import dist_init
-=======
-
-if not dist.is_available():
-    print("c10d not available, skipping tests")
-    sys.exit(0)
-
-from torch.distributed.rpc import RpcBackend
-from common_distributed import MultiProcessTestCase
-from common_utils import load_tests, run_tests
->>>>>>> a3628c1b
 
 
 BACKEND = getenv("RPC_BACKEND", RpcBackend.PROCESS_GROUP)
@@ -81,34 +70,6 @@
 load_tests = load_tests
 
 
-<<<<<<< HEAD
-=======
-def _wrap_with_rpc(func):
-    """
-        We use this decorator for setting up and tearing down state since
-        MultiProcessTestCase runs each `test*` method in a separate process and
-        each process just runs the `test*` method without actually calling
-        'setUp' and 'tearDown' methods of unittest.
-    """
-
-    def wrapper(self):
-        store = dist.FileStore(self.file.name, self.world_size)
-        dist.init_process_group(
-            backend="gloo", rank=self.rank, world_size=self.world_size, store=store
-        )
-        dist.init_model_parallel(
-            self_name="worker%d" % self.rank,
-            backend=BACKEND,
-            self_rank=self.rank,
-            init_method=RPC_INIT_URL,
-        )
-        func(self)
-        dist.join_rpc()
-
-    return wrapper
-
-
->>>>>>> a3628c1b
 @unittest.skipIf(
     sys.version_info < (3, 0),
     "Pytorch distributed rpc package " "does not support python2",
