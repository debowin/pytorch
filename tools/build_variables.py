--- conflicted
+++ resolved
@@ -160,18 +160,15 @@
     "torch/csrc/jit/fuser/cpu/fused_kernel.cpp",
     "torch/csrc/jit/fuser/interface.cpp",
     "torch/csrc/jit/function.cpp",
-<<<<<<< HEAD
-    "torch/csrc/utils/byte_order.cpp",
-    "torch/csrc/utils/tensor_flatten.cpp",
-    "torch/csrc/utils/variadic.cpp",
-=======
     "torch/csrc/jit/update_graph_executor_opt.cpp",
     "torch/csrc/jit/mobile/function.cpp",
     "torch/csrc/jit/mobile/import.cpp",
     "torch/csrc/jit/mobile/module.cpp",
     "torch/csrc/jit/mobile/register_mobile_ops.cpp",
     "torch/csrc/jit/mobile/interpreter.cpp",
->>>>>>> 95dd387f
+    "torch/csrc/utils/byte_order.cpp",
+    "torch/csrc/utils/tensor_flatten.cpp",
+    "torch/csrc/utils/variadic.cpp",
 ]
 
 libtorch_cuda_sources = [
