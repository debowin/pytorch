# Generates VariableType.h/cpp
#
# VariableType is a subclass of at::Type that provides the binding code
# necessary to provide a differentiable version of ATen operators. There are a
# number of different things we could mean:
#
#   - Given a non-differentiable forward implementation, we might
#     directly associate it with a backward implementation to make
#     it differentiable.  This is the common case.
#
#   - Some functions don't need a backwards implementation, because
#     backpropagation will never propagate beyond them.  There are a
#     number of different reasons why this may be the case:
#
#       - The function has no differentiable inputs
#       - The function's output is not differentiable
#       - The function has no data dependency on its input
#
#   - Some function don't need a backwards implementation because they
#     are implemented as a composition of other (differentiable) ATen
#     functions.  These are dispatched directly to the Type superclass,
#     which will in turn dispatch back to VariableType for its
#     differentiable subcomponents.
#
from __future__ import print_function
from .utils import CodeTemplate, nested_dict, write, uninplace_api_name
from .gen_autograd import VIEW_FUNCTIONS
from .gen_autograd_functions import uses_single_grad
from .env import BUILD_NAMEDTENSOR

# These functions are written manually in templates/VariableType.cpp
MANUAL_IMPLEMENTATIONS = {
    'resize_', 'resize_as_', 'detach', 'detach_', 'copy_', 'backward', 'set_data'
}

# These functions we don't want to record for tracing, because we always want
# to trace their constituent parts.  This is a temporary hack in lieue
# of proper scopes, where subsequent compilation passes can ask for the unfolding
# on demand.  Only concrete ATen methods can be disabled this way; it will have
# NO EFFECT otherwise.
DONT_RECORD_TRACE = {
    'convolution', 'conv1d', 'conv2d', 'conv3d', 'conv_transpose1d',
    'conv_transpose2d', 'conv_transpose3d', 'lstm_cell', 'gru_cell',
    'rnn_tanh_cell', 'rnn_relu_cell', 'linear',
    # FIXME: figure out a better way when we support sparse tensors in jit
    '_coalesced_',
}

# These functions have their names recorded under trace renamed,
RENAME_TRACE = {
    'zero': 'zeros_like',
    'fill': 'full_like',
}

# (declaration name, argument name) -> attribute name
RENAME_ATTRIBUTES = {
    ('fill_', 'value'): 'fill_value'
}

# These functions are not worth profiling because they are very cheap and may
# be called very often.
DONT_PROFILE = {
    'data_ptr', 'get_device', 'is_contiguous', 'is_cuda', 'is_distributed',
    'is_same_size', 'is_set_to', 'is_signed', 'is_sparse', 'numel',
    'size', 'storage_offset', 'stride',
}

# We don't set or modify grad_fn on these methods. Generally, they return
# tensors that have requires_grad=False. In-place functions listed here will
# not examine or modify requires_grad or grad_fn.
DONT_REQUIRE_DERIVATIVE = {
    # These only depend on the input Tensor's shape and device, not the data
    'ones_like', 'zeros_like', 'rand_like', 'randn_like',
    # These are only implemented on integral types
    '__and__', '__iand__', '__ilshift__', '__ior__', '__irshift__', '__ixor__',
    '__lshift__', '__or__', '__rshift__', '__xor__',
    # These work on integral data types, and hence don't require derivative
    '_sobol_engine_draw', '_sobol_engine_ff', '_sobol_engine_scramble_',
    '_sobol_engine_initialize_state_',
    # This is an unsafe method that is meant to be out of reach of autograd.
    '_coalesced_',
    # Quantize functions should not record gradients
    'quantize_linear', 'quantize_linear_per_channel'
}

# NOTE [ Invariant: TensorImpl and Storage Pointer Equality ]
#
# When a function modifies its input tensors (via inplace or out-variants),
# it should never change the the input tensors' underlying c10::TensorImpl pointers
# or c10::Storage pointers.
#
# The following code templates implement the checks for this invariant:
SAVE_TENSOR_STORAGE = CodeTemplate("""\
c10::optional<Storage> ${tensor_name}_storage_saved =
  ${tensor_name}.has_storage() ? c10::optional<Storage>(${tensor_name}.storage()) : c10::nullopt;
""")

ENFORCE_SAME_TENSOR_STORAGE = CodeTemplate("""\
if (${tensor_name}_storage_saved.has_value())
  AT_ASSERT(${tensor_name}_storage_saved.value().is_alias_of(${tensor_name}.storage()));
""")

SAVE_TENSORLIST_STORAGE = CodeTemplate("""\
std::vector<c10::optional<Storage>> ${tensorlist_name}_storage_saved(${tensorlist_name}.size());
for (Tensor tensor : ${tensorlist_name})
  ${tensorlist_name}_storage_saved.push_back(
    tensor.has_storage() ? c10::optional<Storage>(tensor.storage()) : c10::nullopt);
""")

ENFORCE_SAME_TENSORLIST_STORAGE = CodeTemplate("""\
for (size_t i=0; i<${tensorlist_name}.size(); i++) {
  if (${tensorlist_name}_storage_saved[i].has_value())
    AT_ASSERT(${tensorlist_name}_storage_saved[i].value().is_alias_of(${tensorlist_name}[i].storage()));
}
""")

SAVE_TENSOR_IMPL = CodeTemplate("""\
c10::intrusive_ptr<TensorImpl> ${tensor_name}_impl_saved;
if (${tensor_name}.defined()) ${tensor_name}_impl_saved = ${tensor_name}.getIntrusivePtr();
""")

ENFORCE_SAME_TENSOR_IMPL = CodeTemplate("""\
if (${tensor_name}_impl_saved) AT_ASSERT(${tensor_name}_impl_saved == ${tensor_name}.getIntrusivePtr());
""")

SAVE_TENSORLIST_IMPL = CodeTemplate("""\
std::vector<c10::intrusive_ptr<TensorImpl>> ${tensorlist_name}_impl_saved(${tensorlist_name}.size());
for (size_t i=0; i<${tensorlist_name}.size(); i++)
  if (${tensorlist_name}[i].defined()) ${tensorlist_name}_impl_saved[i] = ${tensorlist_name}[i].getIntrusivePtr();
""")

ENFORCE_SAME_TENSORLIST_IMPL = CodeTemplate("""\
for (size_t i=0; i<${tensorlist_name}.size(); i++) {
  if (${tensorlist_name}_impl_saved[i])
    AT_ASSERT(${tensorlist_name}_impl_saved[i] == ${tensorlist_name}[i].getIntrusivePtr());
}
""")

# The following list contains functions that we don't enforce the invariant on.
DONT_ENFORCE_SAME_TENSOR_IMPL_OR_STORAGE = {
    # These functions are expected to change impl or storage of input tensors
    'set_', '_cudnn_rnn_flatten_weight',
}
# END CHECKS FOR [ Invariant: TensorImpl and Storage Pointer Equality ]

METHOD_DECLARATION = CodeTemplate("""\
static ${return_type} ${api_name}(${type_method_formals}) ;
""")

METHOD_DEFINITION = CodeTemplate("""\
${return_type} VariableType::${api_name}(${type_method_formals}) {
  ${type_definition_body}
}
""")

WRAPPER_REGISTRATION = CodeTemplate("""\
.op("${schema_string}", torch::RegisterOperators::options()
  .impl_unboxedAutogradKernel<${return_type} (${formal_types})>("${schema_string}", &VariableType::${api_name})
  .aliasAnalysis(c10::AliasAnalysisKind::FROM_SCHEMA))
""")

UNPACK_TENSOR = CodeTemplate("""\
auto${ref} ${arg_name}_ = unpack${suffix}(${arg_name}, "${arg_name}", ${arg_pos});""")

UNPACK_OPTIONS = CodeTemplate("""\
auto ${arg_name}_ = TensorOptions(${arg_name}).is_variable(false);""")

DECLARE_GRAD_FN = CodeTemplate("""\
std::shared_ptr<${op}> grad_fn;
""")

SETUP_DERIVATIVE = CodeTemplate("""\
if (compute_requires_grad( ${args_with_derivatives} )) {
  ${setup}
}
""")

ASSIGN_GRAD_FN = CodeTemplate("""\
grad_fn = std::shared_ptr<${op}>(new ${op}(${op_ctor}), deleteNode);
grad_fn->set_next_edges(collect_next_edges( ${args_with_derivatives} ));
""")

CALL_DEFAULT = CodeTemplate("""\
TypeDefault::${api_name}(${type_method_args})""")

CALL_DISPATCH_VIA_NAMESPACE = CodeTemplate("""\
at::${api_name}(${unpacked_args})""")

CALL_DISPATCH_VIA_METHOD = CodeTemplate("""\
self_.${api_name}(${unpacked_method_args})""")

# If the non-variable operation has return values, we use the `tmp` variable to hold the
# values temporarily and pass the values to the return variables outside of the
# `at::AutoNonVariableTypeMode` guard block.
DISPATCH_TO_NON_VAR_TYPE_WITH_RETURN_VALUES = CodeTemplate("""\
auto tmp = ([&]() {
  at::AutoNonVariableTypeMode non_var_type_mode(true);
  return ${base_type_call};
})();
${return_values} = ${rhs_value};
""")

DISPATCH_TO_NON_VAR_TYPE_WITHOUT_RETURN_VALUES = CodeTemplate("""\
{
  at::AutoNonVariableTypeMode non_var_type_mode(true);
  ${base_type_call};
}
""")

SET_HISTORY = CodeTemplate("""\
if (grad_fn) {
    ${fn}_history(${differentiable_outputs}, grad_fn);
}
""")

CONDITIONAL = CodeTemplate("""\
if (${cond}) {
  ${statements}
}
""")

RECORD_FUNCTION = CodeTemplate("""\
RECORD_FUNCTION("${name}", std::vector<c10::IValue>({${input_names}}), Node::peek_at_next_sequence_nr());
""")

SELECT = CodeTemplate("""\
if (${cond}) {
  ${true}
} else {
  ${false}
}
""")

OP_NAME = CodeTemplate("""\
op_name = jit::Symbol::fromQualString("aten::${trace_name}");
""")

PRE_RECORD_TRACE = CodeTemplate("""\
torch::jit::Node* node = nullptr;
std::shared_ptr<jit::tracer::TracingState> tracer_state;
if (jit::tracer::isTracing()) {
  tracer_state = jit::tracer::getTracingState();
  at::Symbol op_name;
  ${set_op_name}
  node = tracer_state->graph->create(op_name, /*num_outputs=*/0);
  jit::tracer::recordSourceLocation(node);
  ${add_trace_inputs}
  tracer_state->graph->insertNode(node);
  ${inplace_guard}
  jit::tracer::setTracingState(nullptr);
}
""")

INPLACE_GUARD = CodeTemplate("""\
jit::tracer::ensureUniqueIfOutOfPlaced("${name}", ${mutable_input});
""")

ADD_TRACE_INPUT = CodeTemplate("""jit::tracer::addInputs(node, "${name}", ${input});""")

POST_RECORD_TRACE = CodeTemplate("""\
if (tracer_state) {
  jit::tracer::setTracingState(std::move(tracer_state));
  ${add_trace_outputs}
}
""")

RUN_ONLY_IN_DEBUG_MODE = CodeTemplate("""\
#ifndef NDEBUG
${statements}
#endif
""")


FACTORY_FUNCTION_NAMES = None


def find_factory_functions(declarations):
    global FACTORY_FUNCTION_NAMES
    FACTORY_FUNCTION_NAMES = set()

    for declaration in declarations:
        if declaration['is_factory_method']:
            FACTORY_FUNCTION_NAMES.add(declaration['api_name'])


def should_trace(declaration):
    if BUILD_NAMEDTENSOR:
        # Short-term plan: Don't support tracing Dimname.
        # Long-term plan: Add Dimname as a first-class type to the JIT.
        if any('Dimname' in arg['simple_type'] for arg in declaration['arguments']):
            return False
    # Operations involving Storage or Type are not traceable at the moment
    if any(arg['simple_type'] in {'Storage', 'Type', 'ConstQuantizerPtr'} for arg in declaration['arguments']):
        return False
    # We can't trace functions which don't have any Tensor or TensorList returns
    if 'Tensor' not in declaration['return_type']:
        return False
    name = declaration['name']
    base_name = name[:-1] if declaration['inplace'] else name[:-4] if name.endswith('_out') else name
    if base_name in DONT_RECORD_TRACE or name in DONT_RECORD_TRACE:
        return False
    return True


def is_out_overload(declaration):
    return declaration['api_name'].endswith('_out')


def format_postrecord_trace(declaration):
    # For outplacing ops, *_out overloads require special handling to move the
    # output *argument* to a return value
    if is_out_overload(declaration):
        output_names_outplace = [arg['name'] for arg in declaration['arguments'] if arg.get('output', False)]
        output_names_inplace = [r['name'] for r in declaration['returns']]

        # Code size optimization: the common case is that the return value is
        # the same for both variants
        if output_names_outplace == output_names_inplace:
            outputs = ['jit::tracer::addOutput(node, {});'.format(n) for n in output_names_outplace]
            return POST_RECORD_TRACE.substitute(add_trace_outputs=outputs)

        local = {}
        local['cond'] = 'force_outplace'
        local['true'] = ['jit::tracer::addOutput(node, {});'.format(n) for n in output_names_outplace]
        local['false'] = ['jit::tracer::addOutput(node, {});'.format(n) for n in output_names_inplace]
        selection = SELECT.substitute(local)
        return POST_RECORD_TRACE.substitute(add_trace_outputs=selection)

    output_names = [r['name'] for r in declaration['returns']]
    outputs = ['jit::tracer::addOutput(node, {});'.format(n) for n in output_names]
    return POST_RECORD_TRACE.substitute(add_trace_outputs=outputs)


def format_trace_op_name(declaration):
    is_inplace = declaration['api_name'] != uninplace_api_name(declaration['api_name'])

    if not is_inplace or is_out_overload(declaration):
        # special case for *_out functions: the in-place and out-of-place ops
        # are overloaded with the same name in the JIT
        trace_name = uninplace_api_name(declaration['api_name'])
        trace_name = RENAME_TRACE.get(trace_name, trace_name)
        return OP_NAME.substitute(trace_name=trace_name)

    # otherwise, this is an in-place op and we need to emit both in- and
    # out-of-place versions
    outplace_trace_name = uninplace_api_name(declaration['api_name'])
    inplace_trace_name = declaration['api_name']
    outplace_trace_name = RENAME_TRACE.get(outplace_trace_name, outplace_trace_name)
    inplace_trace_name = RENAME_TRACE.get(inplace_trace_name, inplace_trace_name)

    select_params = {}
    select_params['cond'] = 'tracer_state->force_outplace'
    select_params['true'] = OP_NAME.substitute(trace_name=outplace_trace_name)
    select_params['false'] = OP_NAME.substitute(trace_name=inplace_trace_name)

    return SELECT.substitute(select_params)


def format_trace_inputs(declaration):
    def dispatch_trace_input(arg_spec):
        name, value, simple_type, nullable = arg_spec
        # XXX: For arg that have type of Tensor?[], tracer will pass allow_undefined to addInputs
        if simple_type == 'TensorList' and nullable:
            return '''jit::tracer::addInputs(node, "{}", {}, {});'''.format(name, value, "true")
        else:
            return ADD_TRACE_INPUT.substitute(name=name, input=value)

    trace_inputs = declaration['arguments']

    if is_out_overload(declaration):
        # *_out functions take the result as a first argument, but they are the
        # last argument in the JIT schema.
        out_input = trace_inputs[0]
        trace_inputs = trace_inputs[1:]

    trace_input_spec = [(i['name'], i['name'], i['simple_type'], i.get('is_nullable')) for i in trace_inputs]

    trace_inputs = \
        '\n'.join(dispatch_trace_input(arg_spec) for arg_spec in trace_input_spec)

    if is_out_overload(declaration):
        # for *_out functions, handle the result argument differently for inplace/outplace.
        # For inplace: just add the input to the end to confirm with the JIT schema
        inplace = ADD_TRACE_INPUT.substitute(name=out_input['name'], input=out_input['name'])

        # for outplace: do nothing, except if the declaration is a factory.
        # Factories are a bit special because their out-of-place overloads
        # take an extra TensorOptions argument, which is missing in the _out function
        trace_name = uninplace_api_name(declaration['api_name'])
        has_factory_name = trace_name in FACTORY_FUNCTION_NAMES
        if has_factory_name:
            outplace = ADD_TRACE_INPUT.substitute(name='out', input='out.options()')
        else:
            outplace = ''

        trace_inputs += '\n'
        trace_inputs += SELECT.substitute(
            cond='tracer_state->force_outplace', true=outplace, false=inplace)

    return trace_inputs


def format_prerecord_trace(declaration):
    local = {}
    is_inplace = declaration['api_name'] != uninplace_api_name(declaration['api_name'])

    local['set_op_name'] = format_trace_op_name(declaration)
    local['add_trace_inputs'] = format_trace_inputs(declaration)

    local['inplace_guard'] = ''
    if is_inplace:
        local['inplace_guard'] = INPLACE_GUARD.substitute(
            name=declaration['api_name'],
            mutable_input=declaration['arguments'][0]['name'])

    return PRE_RECORD_TRACE.substitute(local)


def format_trace(declaration):
    if not should_trace(declaration):
        return ('', '')
    return (format_prerecord_trace(declaration), format_postrecord_trace(declaration))


def gen_variable_type(out, aten_declarations, template_path):
    """VariableType.h and VariableType.cpp body

    This is the at::Type subclass for differentiable tensors. The
    implementation of each function dispatches to the base tensor type to
    compute the output. The grad_fn is attached to differentiable functions.
    """

    # WARNING: this function call modifies global mutable state
    find_factory_functions(aten_declarations)

    aten_declarations = list(sorted(aten_declarations, key=lambda decl: decl['name']))

    gen_variable_type_shard(out, aten_declarations, template_path, None, True)

    # NOTE: see Note [Sharded File] at the top of the VariableType.cpp
    # template regarding sharding of the generated files.
    num_shards = 5
    shards = [[] for _ in range(num_shards)]

    # functions are assigned arbitrarily but stably to a file based on hash
    for decl in aten_declarations:
        x = sum(ord(c) for c in decl['name']) % num_shards
        shards[x].append(decl)

    for i, shard in enumerate(shards):
        gen_variable_type_shard(out, shard, template_path, '_%d' % i, False)
    gen_variable_type_shard(out, aten_declarations, template_path, 'Everything', False)


def gen_variable_type_shard(out, aten_declarations, template_path, suffix, header):
    VARIABLE_TYPE_H = CodeTemplate.from_file(template_path + '/VariableType.h')
    VARIABLE_TYPE_CPP = CodeTemplate.from_file(template_path + '/VariableType.cpp')

    type_declarations = []
    type_definitions = []
    wrapper_registrations = []

    for declaration in aten_declarations:
        formal_types = [arg['type'] for arg in declaration['arguments']]
        type_declarations.append(METHOD_DECLARATION.substitute(declaration))
        if declaration['name'] not in MANUAL_IMPLEMENTATIONS:
            body = emit_body(declaration)
            type_definitions.append(METHOD_DEFINITION.substitute(
                declaration, type_definition_body=body))
<<<<<<< HEAD
        if declaration['use_c10_dispatcher']:
            c10_wrapper_registrations.append(C10_WRAPPER_REGISTRATION.substitute(
                declaration, formal_types=formal_types))
        else:
            wrapper_registrations.append(WRAPPER_REGISTRATION.substitute(
                declaration, formal_types=formal_types))
=======
        wrapper_registrations.append(WRAPPER_REGISTRATION.substitute(
            declaration, formal_types=formal_types))
>>>>>>> 72737de1

    env = {
        'type_derived_method_declarations': type_declarations,
        'type_derived_method_definitions': type_definitions,
        'wrapper_registrations': wrapper_registrations,
    }
    if header:
        write(out, 'VariableType.h', VARIABLE_TYPE_H, env)
    else:
        write(out, 'VariableType%s.cpp' % suffix, VARIABLE_TYPE_CPP, env)


def emit_body(declaration):
    strategy = dispatch_strategy(declaration)

    arguments = declaration['arguments']
    returns = declaration['returns']
    func = declaration['derivative']
    name = declaration['name']
    inplace = declaration['inplace']
    is_out_fn = name.endswith('_out')
    modifies_arguments = inplace or is_out_fn
    returns_void = len(returns) == 1 and returns[0]['type'] == 'void'

    base_name = name[:-1] if inplace else name[:-4] if is_out_fn else name
    view_info = VIEW_FUNCTIONS.get(base_name, None)

    def is_differentiable(arg):
        if 'TensorOptions' in arg['type']:
            return False
        if 'Tensor' not in arg['type']:
            return False
        if arg['name'] in declaration.get('non_differentiable_arg_names', []):
            return False
        return True

    def find_args_with_derivatives(differentiable_inputs):
        """Find arguments that have derivative definitions"""
        if func is None:
            return differentiable_inputs
        names = set(name for d in func['derivatives'] for name in d['var_names'])
        differentiable = [arg for arg in differentiable_inputs if arg['name'] in names]
        if len(differentiable) != len(names):
            missing = names - set(arg['name'] for arg in differentiable)
            raise RuntimeError('Missing arguments for derivatives: {} in {}'.format(missing, func['name']))
        return differentiable

    inputs = [arg for arg in arguments if not arg.get('output', False)]
    differentiable_inputs = list(filter(is_differentiable, inputs))
    args_with_derivatives = find_args_with_derivatives(differentiable_inputs)
    non_differentiable_arg_names = declaration.get('non_differentiable_arg_names', [])
    candidate_differentiable_outputs = list(filter(is_differentiable, returns))

    if declaration['output_differentiability'] is not None:
        differentiable_outputs = []
        output_differentiability = declaration['output_differentiability']
        if False in output_differentiability and inplace:
            raise RuntimeError("output_differentiability=False for inplace operation (version_counter won't get updated)")
        for differentiable, output in zip(output_differentiability, returns):
            if differentiable:
                differentiable_outputs.append(output)
    elif uses_single_grad(func):
        differentiable_outputs = candidate_differentiable_outputs[:1]
    else:
        differentiable_outputs = candidate_differentiable_outputs

    requires_derivative = (
        base_name not in DONT_REQUIRE_DERIVATIVE and name not in DONT_REQUIRE_DERIVATIVE and
        len(differentiable_inputs) > 0 and len(differentiable_outputs) > 0 and
        strategy == 'use_derived')

    if func is not None and not requires_derivative:
        raise RuntimeError('ERROR: derivative ignored for {} -- specified an autograd function without derivative'
                           .format(name))

    def emit_save_inputs():
        setup = []
        if func is None:
            return setup

        has_tensorlist_arg = any(arg['type'] == 'TensorList' for arg in func['args_with_derivatives'])

        # We don't want to save tensors if we know that they will never be used
        # when computing the derivative, so we add guards to those statements
        def guard_for(arg):
            # It's hard to determine the edge offset if we have TensorLists
            if has_tensorlist_arg:
                return None

            # Empirical evaluation of the cases where we insert those guards in
            # backward show that they are somewhat useless. E.g. there's no need
            # to guard on some values captured from forward, because they had to
            # require_grad if the backward function even gets executed. I don't
            # have any good ideas for detecting those cases, so I simply disabled the
            # checks.
            if 'backward' in func['name']:
                return None

            # If there's a single derivative we could compute, we already have
            # a requires_grad check that is sufficient
            if len(func['args_with_derivatives']) <= 1:
                return None

            # We really only care about trimming down the amount of tensors we save
            if arg['type'] != 'Tensor':
                return None

            # We want to emit simple guards, so we only allow that if checking one
            # input is enough to determine whether we need that value
            used_in = [d for d in func['derivatives'] if arg in d['saved_inputs']]
            assert len(used_in) > 0
            if len(used_in) != 1:
                return None
            derivative = used_in[0]
            if len(derivative['var_names']) != 1:
                return None
            derivative_var_name = derivative['var_names'][0]

            # Figure out the offset of the edge that uses this variable
            for edge_off, arg in enumerate(func['args_with_derivatives']):
                if arg['name'] == derivative_var_name:
                    break
            else:
                raise AssertionError()

            return 'grad_fn->should_compute_output({})'.format(edge_off)

        setup.extend(save_variables(func['saved_inputs'], False, guard_for))
        for arg in func['args_with_derivatives']:
            if arg['type'] == 'TensorList':
                setup.append("grad_fn->{}_size_ = {}.size();".format(arg['name'], arg['name']))

        return setup

    def setup_derivative(differentiable_inputs):

        env = {}
        env['args_with_derivatives'] = [arg['name'] for arg in args_with_derivatives]
        env['op'] = func['op'] if func is not None else 'NotImplemented'
        env['op_ctor'] = '' if func is not None else '"{}"'.format(declaration['api_name'])

        if is_out_fn:
            setup = ['throw_error_out_requires_grad("{}");'.format(base_name)]
            body = []
            body.append(DECLARE_GRAD_FN.substitute(op='Node'))
            body.append(SETUP_DERIVATIVE.substitute(
                setup=setup,
                args_with_derivatives=[arg['name'] for arg in differentiable_inputs]))
            body.append(SETUP_DERIVATIVE.substitute(
                setup=setup,
                args_with_derivatives=[arg['name'] for arg in differentiable_outputs]))
            return body

        setup = []
        setup.extend(ASSIGN_GRAD_FN.substitute(env).split('\n'))
        setup.extend(emit_save_inputs())

        body = []
        body.extend(emit_check_no_requires_grad(differentiable_inputs, args_with_derivatives))
        body.append(DECLARE_GRAD_FN.substitute(env))
        body.append(SETUP_DERIVATIVE.substitute(env, setup=setup))
        return body

    def emit_check_no_requires_grad(tensor_args, args_with_derivatives):
        """Checks that arguments without derivatives don't require grad"""
        body = []
        for arg in tensor_args:
            if arg in args_with_derivatives:
                continue
            name = arg['name']
            if name in non_differentiable_arg_names:
                continue
            if name == 'output':
                # Double-backwards definitions sometimes take in 'input' and
                # 'output', but only define the derivative for input.
                continue
            if arg['dynamic_type'] in {'IndexTensor', 'ByteTensor', 'BoolTensor'}:
                continue
            body.append('check_no_requires_grad({}, "{}");'.format(name, name))
        return body

    def save_variables(saved_variables, is_output, guard_for=lambda name: None):
        # assign the saved variables to the generated grad_fn
        stmts = []
        for arg in saved_variables:
            name = arg['name']
            expr = arg.get('expr', arg['name'])
            if arg['type'] == 'Tensor' or (is_output and arg['type'] == 'Scalar'):
                name += '_'
                var = arg['name']
                if var == 'self' and inplace:
                    var = 'self.clone()'
                    assert not is_output
                if inplace and is_output:
                    var = 'self'
                    is_inplace_view = "as_variable_ref({}).is_view()".format(var)
                    expr = 'SavedVariable({}, {}, {})'.format(var, str(is_output).lower(), is_inplace_view)
                else:
                    expr = 'SavedVariable({}, {})'.format(var, str(is_output).lower())
            elif arg['type'] == 'TensorList':
                name += '_'
                expr = 'make_saved_variable_list({})'.format(arg['name'])
            elif arg['type'] == 'IntArrayRef':
                expr = expr + ".vec()"
            guard = guard_for(arg)
            if guard is None:
                stmts.append('grad_fn->{} = {};'.format(name, expr))
            else:
                stmts.append('if ({}) {{'.format(guard))
                stmts.append('  grad_fn->{} = {};'.format(name, expr))
                stmts.append('}')
        return stmts

    def declare_returned_variables():
        if modifies_arguments:
            return ''
        if len(declaration['returns']) == 1:
            return ''
        # TODO: this will be ugly
        names = [ret['type'] + ' ' + ret['name'] + ';' for ret in declaration['returns']]
        return '\n'.join(names)

    def wrap_output(call):
        # Returns a 2-tuple `(wrapped_call, extra_wrapping_stmts)`, where
        # `wrapped_call` is to drop-in replace `call`, and
        # `extra_wrapping_stmts` is a list of extra statements to run after
        # `call`.
        if 'Tensor' not in declaration['return_type']:
            return call, []
        elif view_info is not None:
            # See NOTE [ Autograd View Variables ] in variable.h for details.
            differentiable_output_vars = {r['name'] for r in differentiable_outputs}
            tensor_output_vars = {r['name'] for r in returns if 'Tensor' in r['type']}
            if not isinstance(view_info, dict):
                if len(differentiable_output_vars) == len(tensor_output_vars):
                    # all outputs are differentiable
                    return 'as_view({}, {}, true)'.format(view_info, call), []
                elif len(differentiable_output_vars) == 0:
                    # no output is differentiable
                    return 'as_view({}, {}, false)'.format(view_info, call), []
                else:
                    # some of the outputs are differentiable
                    # need to expand to dict mode, i.e., one entry per output
                    base_name = view_info
                    view_info_dict = {}
                    for i, return_info in enumerate(returns):
                        if 'Tensor' in return_info['type']:
                            view_info_dict[i] = base_name
            else:
                view_info_dict = view_info

            def wrap_view_single(output_var, base_var):
                fmt = '{output_var} = as_view({base_var}, {output_var}, {is_differentiable});'
                if output_var in differentiable_output_vars:
                    # If `GradMode::is_enabled()` is False, this is a
                    # non-differentiable view. Gradients should not flow through.
                    is_differentiable = 'true'
                else:
                    # This output is non-differentiable, so it is a
                    # non-differentiable view. Gradients should not flow through.
                    is_differentiable = 'false'
                return fmt.format(output_var=output_var, base_var=base_var,
                                  is_differentiable=is_differentiable)

            extra_wrapping_stmts = []
            for output_idx, return_info in enumerate(returns):
                if 'Tensor' not in return_info['type']:
                    assert output_idx not in view_info_dict, 'Can not wrap non-Tensor output as a view'
                    continue
                output_var = return_info['name']
                if output_idx in view_info_dict:
                    stmt = wrap_view_single(output_var, view_info_dict[output_idx])
                elif 'Tensor' in return_info['type']:
                    stmt = '{output_var} = as_variable({output_var});'.format(output_var=output_var)
                extra_wrapping_stmts.append(stmt)
            return call, extra_wrapping_stmts
        else:
            return 'as_variable(std::move({}))'.format(call), []

    def enforce_same_tensorimpl_and_storage(env, call):
        save_ptrs_stmts = []
        enforce_same_ptrs_stmts = []
        if declaration['name'] not in DONT_ENFORCE_SAME_TENSOR_IMPL_OR_STORAGE:
            for arg in env.get('unpacked_args', []):
                simple_type = env['unpacked_args_simple_type'][arg]
                if simple_type == 'TensorList':
                    save_ptrs_stmts += [SAVE_TENSORLIST_STORAGE.substitute(tensorlist_name=arg),
                                        SAVE_TENSORLIST_IMPL.substitute(tensorlist_name=arg)]
                    enforce_same_ptrs_stmts += [ENFORCE_SAME_TENSORLIST_STORAGE.substitute(tensorlist_name=arg),
                                                ENFORCE_SAME_TENSORLIST_IMPL.substitute(tensorlist_name=arg)]
                elif simple_type == 'Tensor':
                    save_ptrs_stmts += [SAVE_TENSOR_STORAGE.substitute(tensor_name=arg),
                                        SAVE_TENSOR_IMPL.substitute(tensor_name=arg)]
                    enforce_same_ptrs_stmts += [ENFORCE_SAME_TENSOR_STORAGE.substitute(tensor_name=arg),
                                                ENFORCE_SAME_TENSOR_IMPL.substitute(tensor_name=arg)]
        assert (save_ptrs_stmts and enforce_same_ptrs_stmts) or (not save_ptrs_stmts and not enforce_same_ptrs_stmts)
        if save_ptrs_stmts and enforce_same_ptrs_stmts:
            call = RUN_ONLY_IN_DEBUG_MODE.substitute(statements=save_ptrs_stmts) + \
                call + \
                RUN_ONLY_IN_DEBUG_MODE.substitute(statements=enforce_same_ptrs_stmts)
        return call

    def emit_call(env):
        combined = nested_dict(env, declaration)
        extra_wrapping_stmts = []
        if strategy == 'use_derived':
            # We only care about adding `at::AutoNonVariableTypeMode` guard for non-variable dispatch
            # (which corresponds to 'use_derived' strategy). The purpose of this guard is to make sure
            # the baseType operations still dispatch to non-Variable type, even if the arguments passed
            # in are now Variables.
            # See NOTE [ Treating Variables as non-Variables in type dispatch ] for details.
            if 'namespace' in declaration['method_of']:
                base_type_call = CALL_DISPATCH_VIA_NAMESPACE.substitute(combined)
            else:
                unpacked_method_args = combined['unpacked_args'][1:]
                base_type_call = CALL_DISPATCH_VIA_METHOD.substitute(
                    combined, unpacked_method_args=unpacked_method_args)
            if not modifies_arguments and not returns_void:
                rhs_value, extra_wrapping_stmts = wrap_output('tmp')
                call = DISPATCH_TO_NON_VAR_TYPE_WITH_RETURN_VALUES.substitute(
                    base_type_call=base_type_call,
                    return_values=tie_return_values(),
                    rhs_value=rhs_value)
            else:
                call = DISPATCH_TO_NON_VAR_TYPE_WITHOUT_RETURN_VALUES.substitute(
                    base_type_call=base_type_call)
        else:
            call = CALL_DEFAULT.substitute(declaration)
            if not modifies_arguments and not returns_void:
                call = '{} = {}'.format(tie_return_values(), call)
            call = call + ';'
        for stmt in extra_wrapping_stmts:
            call += '\n' + stmt
        call = enforce_same_tensorimpl_and_storage(env, call)
        return call

    def tie_return_values():
        if len(declaration['returns']) == 1:
            return 'auto {}'.format(declaration['returns'][0]['name'])
        names = [ret['name'] for ret in declaration['returns']]
        return 'std::tie({})'.format(', '.join(names))

    def get_return_value():
        if inplace:
            return 'self'
        if is_out_fn:
            return_names = [arg['name'] for arg in arguments
                            if arg.get('output', False)]
            if len(return_names) == 1:
                return return_names[0]
            return 'std::forward_as_tuple({})'.format(', '.join(return_names))

        returns = declaration['returns']
        if len(returns) == 1:
            return returns[0]['name']
        moved = ['std::move({})'.format(r['name']) for r in returns]
        return 'std::make_tuple({})'.format(', '.join(moved))

    def emit_history():
        fn = 'rebase' if modifies_arguments and view_info is None else 'set'
        output_names = [r['name'] for r in differentiable_outputs]
        # TODO: flatten allocates a std::vector, which could be expensive
        outs = CodeTemplate("flatten_tensor_args( ${outs} )").substitute(outs=output_names)
        return SET_HISTORY.substitute(fn=fn, differentiable_outputs=outs)

    def emit_save_outputs():
        if is_out_fn:
            # out functions don't currently support differentiation
            return ''
        func = declaration['derivative']
        if func is not None:
            stmts = save_variables(func['saved_outputs'], True)
            if len(stmts) == 0:
                return ''
            return CONDITIONAL.substitute(cond='grad_fn', statements=stmts)
        return ''

    def emit_check_inplace():
        if not inplace:
            return []
        return ['check_inplace({});'.format(arg['name']) for arg in differentiable_outputs]

    def emit_increment_version():
        if not modifies_arguments:
            return []
        return ['increment_version({});'.format(arg['name']) for arg in differentiable_outputs]

    def check_record_function_input_type(simple_type):
        return simple_type in ['Tensor', 'Scalar']

    def record_function_input_names():
        return ', '.join([
            arg['name'] for arg in declaration['arguments']
            if check_record_function_input_type(arg['simple_type'])])

    env = {}
    combined = nested_dict(env, declaration)

    body = []
    if base_name not in DONT_PROFILE:
        input_names = record_function_input_names()
        body.append(
            RECORD_FUNCTION.substitute(combined, input_names=input_names))
    if strategy != 'use_type':
        body.extend(unpack_args(env, declaration))
    if requires_derivative:
        body.extend(emit_check_inplace())
        body.extend(setup_derivative(differentiable_inputs))
    body.append(declare_returned_variables())

    pre_record_trace, post_record_trace = format_trace(declaration)

    body.append(pre_record_trace)
    body.append(emit_call(env))
    if requires_derivative:
        # set_flags has to appear after version_counter, because rebase_history
        # requires that the counter is incremented before it is called
        body.extend(emit_increment_version())
        body.append(emit_history())
    # post_record_trace must appear before save_outputs so that saved outputs
    # have their tracing state saved (that is setup by recordTrace)
    body.append(post_record_trace)
    if requires_derivative:
        body.append(emit_save_outputs())
    if not returns_void:
        body.append('return {};'.format(get_return_value()))
    return body


def unpack_args(env, declaration):
    def requires_unpack(arg):
        return 'Tensor' in arg['dynamic_type']

    body = []
    unpacked_args = []
    unpacked_args_simple_type = {}
    for i, arg in enumerate(declaration['arguments']):
        if not requires_unpack(arg):
            unpacked_args.append(arg['name'])
            unpacked_args_simple_type[arg['name']] = arg['simple_type']
            continue

        dynamic_type = arg['dynamic_type']
        if 'TensorOptions' not in dynamic_type:
            is_nullable = arg.get('is_nullable', False)
            ref = (not is_nullable) and dynamic_type not in ['TensorList']
            suffix = '_opt' if is_nullable and dynamic_type != 'TensorList' else ''

            body.append(UNPACK_TENSOR.substitute(
                arg_name=arg['name'],
                arg_pos=i,
                suffix=suffix,
                ref='&' if ref else '',
            ))
        else:
            # Okay, we are abusing the definition of 'unpack' here a bit,
            # although it's stll getting the non-variable from the variable
            # (in this case via TensorOptions rather than Variable/Tensor).
            body.append(UNPACK_OPTIONS.substitute(arg_name=arg['name']))

        unpacked_args.append(arg['name'] + '_')
        unpacked_args_simple_type[arg['name'] + '_'] = arg['simple_type']

    env['unpacked_args'] = unpacked_args
    env['unpacked_args_simple_type'] = unpacked_args_simple_type
    return body


def dispatch_strategy(declaration):
    """How are we going to call the underlying implementation of a
    declaration?  There are two strategies:

        - use_derived: we want to call the implementation on CPUDoubleType
          (or a similar, derived Type instance).  Because these derived
          instances deal in Tensors, not Variables (it's a completely different
          object, so it doesn't dispatch back to VariableType), code on
          this dispatch path needs to wrap/unwrap tensors.  If the
          derived implementation takes and returns tensors, the
          implementation is usually differentiable (although we also use
          the derived dispatch path for non-differentiable functions
          that we still want to dispatch on the derived Type instance;
          e.g., size())

        - use_type: we want to call the implementation on Type, because
          it is implemented concretely, and the functions it invokes will
          get dispatched back to VariableType (which will ensure that they
          are differentiable.)
    """
    if (declaration['abstract'] or declaration['requires_tensor'] or
            declaration['derivative'] is not None):
        # If the function is abstract (not implemented on at::Type), we must
        # call the implementation on the derived type with unpacked tensors.

        # If the function has a derivative specified and is concrete, we could
        # call either implementation. We prefer the calling the derived
        # type's implementation with unpacked tensors because it is more
        # performant in some cases: any internal calls to other ATen functions
        # won't have the history tracked.

        # If the function has a type dispatched argument (i.e. is a factory),
        # we prefer calling the derived type's implementation both because it is
        # more performant and to ensure factory functions return tensors with _version
        # of 0 (probably not strictly necessary, but nice to have to keeps versions simple
        # to understand.
        return 'use_derived'
    else:
        # If the function is concrete (we don't have to override it) and we
        # didn't declare it in derivatives.yaml, we'll assume that it is
        # actually implemented out of differentiable functions. (This
        # assumption might not hold, but then you'll see gradcheck fail.)
        return 'use_type'<|MERGE_RESOLUTION|>--- conflicted
+++ resolved
@@ -467,17 +467,8 @@
             body = emit_body(declaration)
             type_definitions.append(METHOD_DEFINITION.substitute(
                 declaration, type_definition_body=body))
-<<<<<<< HEAD
-        if declaration['use_c10_dispatcher']:
-            c10_wrapper_registrations.append(C10_WRAPPER_REGISTRATION.substitute(
-                declaration, formal_types=formal_types))
-        else:
-            wrapper_registrations.append(WRAPPER_REGISTRATION.substitute(
-                declaration, formal_types=formal_types))
-=======
         wrapper_registrations.append(WRAPPER_REGISTRATION.substitute(
             declaration, formal_types=formal_types))
->>>>>>> 72737de1
 
     env = {
         'type_derived_method_declarations': type_declarations,
