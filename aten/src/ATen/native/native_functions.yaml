--- conflicted
+++ resolved
@@ -1002,11 +1002,7 @@
     QuantizedCPU: empty_per_channel_affine_quantized_cpu
 
 - func: resize_(Tensor(a!) self, int[] size) -> Tensor(a!)
-<<<<<<< HEAD
-  use_c10_dispatcher: True
-=======
-  use_c10_dispatcher: unboxed_only
->>>>>>> 3f72bcfc
+  use_c10_dispatcher: unboxed_only
   supports_named_tensor: True
   variants: method
   device_guard: False
@@ -3038,11 +3034,7 @@
   supports_named_tensor: True
 
 - func: resize_as_(Tensor(a!) self, Tensor the_template) -> Tensor(a!)
-<<<<<<< HEAD
-  use_c10_dispatcher: True
-=======
-  use_c10_dispatcher: unboxed_only
->>>>>>> 3f72bcfc
+  use_c10_dispatcher: unboxed_only
   supports_named_tensor: True
   variants: function, method
   dispatch:
@@ -4174,11 +4166,7 @@
     CUDA: legacy::cuda::_th_renorm_
 
 - func: pow_.Scalar(Tensor(a!) self, Scalar exponent) -> Tensor(a!)
-<<<<<<< HEAD
-  use_c10_dispatcher: True
-=======
-  use_c10_dispatcher: unboxed_only
->>>>>>> 3f72bcfc
+  use_c10_dispatcher: unboxed_only
   supports_named_tensor: True
   variants: method
   dispatch:
@@ -4186,11 +4174,7 @@
     CUDA: pow_
 
 - func: pow_.Tensor(Tensor(a!) self, Tensor exponent) -> Tensor(a!)
-<<<<<<< HEAD
-  use_c10_dispatcher: True
-=======
-  use_c10_dispatcher: unboxed_only
->>>>>>> 3f72bcfc
+  use_c10_dispatcher: unboxed_only
   supports_named_tensor: True
   variants: method
   dispatch:
@@ -5123,13 +5107,8 @@
     CUDA: pow_out
 
 - func: pow.Tensor_Tensor(Tensor self, Tensor exponent) -> Tensor
-<<<<<<< HEAD
-  supports_named_tensor: True
-  use_c10_dispatcher: True
-=======
-  use_c10_dispatcher: full
-  supports_named_tensor: True
->>>>>>> 3f72bcfc
+  use_c10_dispatcher: full
+  supports_named_tensor: True
   variants: method, function
   dispatch:
     CPU: pow
@@ -5142,13 +5121,8 @@
     CUDA: pow_out
 
 - func: pow.Scalar(Scalar self, Tensor exponent) -> Tensor
-<<<<<<< HEAD
-  supports_named_tensor: True
-  use_c10_dispatcher: True
-=======
-  use_c10_dispatcher: full
-  supports_named_tensor: True
->>>>>>> 3f72bcfc
+  use_c10_dispatcher: full
+  supports_named_tensor: True
   dispatch:
     CPU: pow
     CUDA: pow
