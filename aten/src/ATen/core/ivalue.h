--- conflicted
+++ resolved
@@ -2,22 +2,9 @@
 
 #include <ATen/core/blob.h>
 #include <c10/util/intrusive_ptr.h>
-<<<<<<< HEAD
-#include <c10/util/Optional.h>
-#include <c10/core/Scalar.h>
-#include <c10/core/Device.h>
-#include <c10/core/Layout.h>
-#include <c10/core/MemoryFormat.h>
-#include <c10/core/QScheme.h>
-=======
 #include <ATen/core/TensorBody.h>
->>>>>>> a95195bc
 #include <torch/csrc/WindowsTorchApiMacro.h>
-#include <c10/util/python_stub.h>
-
-namespace at {
-class Tensor;
-}
+
 namespace torch {
 namespace jit {
 class CustomClassHolder : public c10::intrusive_ptr_target {};
@@ -32,7 +19,6 @@
 template<class T> class List;
 struct IValue;
 struct ClassType;
-class TensorImpl;
 namespace ivalue {
 struct Tuple;
 struct Future;
@@ -97,8 +83,29 @@
 
   void dump() const;
 
-  bool isAliasOf(const IValue& rhs) const;
-
+  bool isAliasOf(const IValue& rhs) const {
+    if (this->tag != rhs.tag) {
+      // Trivially don't alias if the type is different
+      return false;
+    }
+
+    if (!this->is_intrusive_ptr) {
+      // Primitive types don't alias anything
+      return false;
+    }
+
+    AT_ASSERT(rhs.is_intrusive_ptr);
+
+    // Tensors should be compared based on internal storage
+    if (this->isTensor()) {
+      const auto thisTensor = this->toTensor();
+      const auto rhsTensor = rhs.toTensor();
+      return thisTensor.is_alias_of(rhsTensor);
+    }
+
+    // Other types can be compared by their ptr value
+    return this->payload.as_intrusive_ptr == rhs.payload.as_intrusive_ptr;
+  }
   void swap(IValue & rhs) noexcept {
     std::swap(payload, rhs.payload);
     std::swap(is_intrusive_ptr, rhs.is_intrusive_ptr);
@@ -110,12 +117,21 @@
   // we prefer to write them manually for clarity
 
   // Tensor
-  IValue(at::Tensor&& t);
-  IValue(const at::Tensor& t);
+  IValue(at::Tensor t)
+  : tag(Tag::Tensor), is_intrusive_ptr(t.defined())  {
+    // Note: the undefined tensor is not refcounted, so while it
+    // is tagged as a tensor, is_intrusive_ptr is set to false.
+    // This is not an optional optimization: our incref call
+    // *will not* do the right thing when called on an
+    // undefined tensor.
+    payload.as_intrusive_ptr = t.unsafeReleaseTensorImpl();
+  }
   bool isTensor() const { return Tag::Tensor == tag; }
   at::Tensor toTensor() &&;
   at::Tensor toTensor() const &;
-  at::TensorImpl* unsafeToTensorImpl() const;
+  at::TensorImpl* unsafeToTensorImpl() const {
+    return static_cast<at::TensorImpl*>(payload.as_intrusive_ptr);
+  }
 
   const IValue& toIValue() const {
     return *this;
