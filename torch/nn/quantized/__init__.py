--- conflicted
+++ resolved
@@ -1,13 +1,3 @@
-<<<<<<< HEAD
-r"""
-The quantized module contains the data structures and ops for implementation of
-the quantized models.
-"""
-from __future__ import absolute_import, division, print_function, unicode_literals
-from . import functional  # noqa: F401
-from .modules import *  # noqa: F401
-=======
 from __future__ import absolute_import, division, print_function, unicode_literals
 from .modules import *  # noqa: F401
-from . import functional  # noqa: F401
->>>>>>> cc4fac69
+from . import functional  # noqa: F401