#pragma once

#include <torch/arg.h>
#include <torch/csrc/WindowsTorchApiMacro.h>
#include <torch/expanding_array.h>
#include <torch/types.h>

namespace torch {
namespace nn {

/// Options for a `D`-dimensional avgpool functional and module.
template <size_t D>
struct AvgPoolOptions {
  AvgPoolOptions(ExpandingArray<D> kernel_size)
      : kernel_size_(kernel_size), stride_(kernel_size) {}

  /// the size of the window to take an average over
  TORCH_ARG(ExpandingArray<D>, kernel_size);

  /// the stride of the window. Default value is `kernel_size`
  TORCH_ARG(ExpandingArray<D>, stride);

  /// implicit zero padding to be added on both sides
  TORCH_ARG(ExpandingArray<D>, padding) = 0;

  /// when True, will use `ceil` instead of `floor` to compute the output shape
  TORCH_ARG(bool, ceil_mode) = false;

  /// when True, will include the zero-padding in the averaging calculation
  TORCH_ARG(bool, count_include_pad) = true;

  /// if specified, it will be used as divisor, otherwise `kernel_size` will be used
  TORCH_ARG(c10::optional<int64_t>, divisor_override) = c10::nullopt;
};

/// `AvgPoolOptions` specialized for 1-D avgpool.
using AvgPool1dOptions = AvgPoolOptions<1>;

/// `AvgPoolOptions` specialized for 2-D avgpool.
using AvgPool2dOptions = AvgPoolOptions<2>;

/// `AvgPoolOptions` specialized for 3-D avgpool.
using AvgPool3dOptions = AvgPoolOptions<3>;

// ============================================================================

/// Options for a `D`-dimensional maxpool functional and module.
template <size_t D>
struct MaxPoolOptions {
  MaxPoolOptions(ExpandingArray<D> kernel_size)
      : kernel_size_(kernel_size), stride_(kernel_size) {}

  /// the size of the window to take a max over
  TORCH_ARG(ExpandingArray<D>, kernel_size);

  /// the stride of the window. Default value is `kernel_size
  TORCH_ARG(ExpandingArray<D>, stride);

  /// implicit zero padding to be added on both sides
  TORCH_ARG(ExpandingArray<D>, padding) = 0;

  /// a parameter that controls the stride of elements in the window
  TORCH_ARG(ExpandingArray<D>, dilation) = 1;

  /// when True, will use `ceil` instead of `floor` to compute the output shape
  TORCH_ARG(bool, ceil_mode) = false;
};

/// `MaxPoolOptions` specialized for 1-D maxpool.
using MaxPool1dOptions = MaxPoolOptions<1>;

/// `MaxPoolOptions` specialized for 2-D maxpool.
using MaxPool2dOptions = MaxPoolOptions<2>;

/// `MaxPoolOptions` specialized for 3-D maxpool.
using MaxPool3dOptions = MaxPoolOptions<3>;

// ============================================================================

/// Options for a `D`-dimensional adaptive maxpool functional and module.
template <size_t D>
struct AdaptiveMaxPoolOptions {
  AdaptiveMaxPoolOptions(ExpandingArray<D> output_size)
      : output_size_(output_size) {}

  /// the target output size
  TORCH_ARG(ExpandingArray<D>, output_size);
};

/// `AdaptiveMaxPoolOptions` specialized for 1-D maxpool.
using AdaptiveMaxPool1dOptions = AdaptiveMaxPoolOptions<1>;

/// `AdaptiveMaxPoolOptions` specialized for 2-D adaptive maxpool.
using AdaptiveMaxPool2dOptions = AdaptiveMaxPoolOptions<2>;

/// `AdaptiveMaxPoolOptions` specialized for 3-D adaptive maxpool.
using AdaptiveMaxPool3dOptions = AdaptiveMaxPoolOptions<3>;

// ============================================================================

/// Options for a `D`-dimensional adaptive avgpool functional and module.
template <size_t D>
struct AdaptiveAvgPoolOptions {
  AdaptiveAvgPoolOptions(ExpandingArray<D> output_size)
      : output_size_(output_size) {}

  /// the target output size
  TORCH_ARG(ExpandingArray<D>, output_size);
};

/// `AdaptiveAvgPoolOptions` specialized for 1-D adaptive avgpool.
using AdaptiveAvgPool1dOptions = AdaptiveAvgPoolOptions<1>;

/// `AdaptiveAvgPoolOptions` specialized for 2-D adaptive avgpool.
using AdaptiveAvgPool2dOptions = AdaptiveAvgPoolOptions<2>;

/// `AdaptiveAvgPoolOptions` specialized for 3-D adaptive avgpool.
using AdaptiveAvgPool3dOptions = AdaptiveAvgPoolOptions<3>;

// ============================================================================

/// Options for a `D`-dimensional maxunpool functional and module.
template <size_t D>
struct MaxUnpoolOptions {
  MaxUnpoolOptions(ExpandingArray<D> kernel_size)
      : kernel_size_(kernel_size), stride_(kernel_size) {}

  /// the size of the window to take a max over
  TORCH_ARG(ExpandingArray<D>, kernel_size);

  /// the stride of the window. Default value is `kernel_size
  TORCH_ARG(ExpandingArray<D>, stride);

  /// implicit zero padding to be added on both sides
  TORCH_ARG(ExpandingArray<D>, padding) = 0;
};

/// `MaxUnpoolOptions` specialized for 1-D maxunpool.
using MaxUnpool1dOptions = MaxUnpoolOptions<1>;

/// `MaxUnpoolOptions` specialized for 2-D maxunpool.
using MaxUnpool2dOptions = MaxUnpoolOptions<2>;

<<<<<<< HEAD
=======
/// `MaxUnpoolOptions` specialized for 3-D maxunpool.
using MaxUnpool3dOptions = MaxUnpoolOptions<3>;

>>>>>>> 293e35a8
} // namespace nn
} // namespace torch<|MERGE_RESOLUTION|>--- conflicted
+++ resolved
@@ -141,11 +141,8 @@
 /// `MaxUnpoolOptions` specialized for 2-D maxunpool.
 using MaxUnpool2dOptions = MaxUnpoolOptions<2>;
 
-<<<<<<< HEAD
-=======
 /// `MaxUnpoolOptions` specialized for 3-D maxunpool.
 using MaxUnpool3dOptions = MaxUnpoolOptions<3>;
 
->>>>>>> 293e35a8
 } // namespace nn
 } // namespace torch