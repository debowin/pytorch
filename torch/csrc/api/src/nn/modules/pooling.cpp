--- conflicted
+++ resolved
@@ -188,10 +188,6 @@
   return F::max_unpool2d(input, indices, options, output_size);
 }
 
-<<<<<<< HEAD
-template class MaxUnpoolImpl<1, MaxUnpool1dImpl>;
-template class MaxUnpoolImpl<2, MaxUnpool2dImpl>;
-=======
 Tensor MaxUnpool3dImpl::forward(const Tensor& input, const Tensor& indices,
     const c10::optional<IntArrayRef>& output_size) {
   return F::max_unpool3d(input, indices, options, output_size);
@@ -200,7 +196,6 @@
 template class MaxUnpoolImpl<1, MaxUnpool1dImpl>;
 template class MaxUnpoolImpl<2, MaxUnpool2dImpl>;
 template class MaxUnpoolImpl<3, MaxUnpool3dImpl>;
->>>>>>> 293e35a8
 
 } // namespace nn
 } // namespace torch