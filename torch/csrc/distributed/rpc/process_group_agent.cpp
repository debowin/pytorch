--- conflicted
+++ resolved
@@ -134,25 +134,14 @@
   pg_->barrier()->wait();
 }
 
-<<<<<<< HEAD
 std::shared_ptr<FutureMessage> ProcessGroupAgent::sendImpl(
-    const std::string& to,
+    const WorkerId& to,
     Message&& message) {
-  auto dstRankIter = nameMap_.find(to);
-  TORCH_CHECK(dstRankIter != nameMap_.end(), "Unknown destination worker ", to);
-
-  const int dstRank = dstRankIter -> second;
-  TORCH_CHECK(dstRank != pg_->getRank(), "ProcessGroupAgent does not support "
-    "making RPC calls to self.")
-=======
-std::shared_ptr<FutureMessage> ProcessGroupAgent::send(
-    const WorkerId& to, Message&& message) {
   TORCH_CHECK(to.id_ != (worker_id_t)pg_->getRank(),
       "ProcessGroupAgent does not support making RPC calls to self.")
   TORCH_CHECK(to.id_ < (worker_id_t)pg_->getSize(),
       "Destination rank is out of bound, got ", to.id_,
       ", but world size is ", pg_->getRank());
->>>>>>> 08a36fd0
 
   auto requestId = nextId();
   auto future = std::make_shared<FutureMessage>();
