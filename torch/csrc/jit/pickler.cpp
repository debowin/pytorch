--- conflicted
+++ resolved
@@ -52,15 +52,7 @@
   }
 }
 
-<<<<<<< HEAD
-void Pickler::start() {
-=======
-const std::vector<char>& Pickler::stack() {
-  return stack_;
-}
-
 void Pickler::protocol() {
->>>>>>> 230f7f9b
   push<OpCode>(OpCode::PROTO);
   push<uint8_t>(PROTOCOL_VERSION);
 }
@@ -93,21 +85,7 @@
     push<uint32_t>(key.size());
     pushBytes(key);
   }
-<<<<<<< HEAD
-}
-
-void Pickler::pushTensorData(const at::Tensor& tensor) {
-  // first dump size
-  auto numel = tensor.numel();
-  auto numel_ptr = reinterpret_cast<const char*>(&numel);
-  writer_(numel_ptr, sizeof(numel));
-
-  uint64_t record_size;
-  at::Tensor storage_tensor;
-  std::tie(storage_tensor, record_size) = getWriteableTensor(tensor);
-  auto storage_byte_ptr = reinterpret_cast<const char*>(storage_tensor.storage().data());
-  writer_(storage_byte_ptr, record_size);
-=======
+
   push<OpCode>(OpCode::TUPLE);
   stop();
 
@@ -115,9 +93,8 @@
   for (const auto& data : tensor_data_) {
     // first dump size
     push<size_t>(data.numel());
-    stack_.insert(stack_.end(), data.data(), data.data() + data.sizeInBytes());
-  }
->>>>>>> 230f7f9b
+    writer_(data.data(), data.sizeInBytes());
+  }
 }
 
 void Pickler::torchSaveStart() {
