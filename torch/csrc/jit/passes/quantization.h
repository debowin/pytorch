/** \brief This file defines passes used for quantization.
 *
 * The passes have python-bindings and can be invoked directly or as a part of
 * general optimization pipeline (details TBD).
 */
#pragma once

#include <torch/csrc/jit/ir.h>
#include <torch/csrc/jit/script/module.h>

namespace torch {
namespace jit {

using QConfig = std::tuple<script::Module, script::Module>;
using QConfigDict = std::unordered_map<std::string, QConfig>;
using ModuleQConfigMap =
    std::unordered_map<script::ModulePtr, c10::optional<QConfig>>;

/** \brief Propagates QParams through nodes that are not supposed to change it.
 *
 * An example of such node is `Split`: even though the observed distribution
 * might be different for input and output tensors, we would like to use input's
 * qparams for output as well.
 */
TORCH_API void PropagateQuantInfo(std::shared_ptr<Graph>& graph);

/** \brief Check that all expected optimizations after quant-dequant nodes
 * insertion actually happened.
 *
 * Even though semantically it would be correct to just execute the initial
 * quant-dequant nodes as is, what we really wanted when we inserted them is to
 * fuse them into adjacent non-quantized ops resulting in quantized ops. Thus,
 * if after all the cleanups, optimizations (particularly, fusion) we find
 * quant-dequant pair in the graph, it indicates that quantization didn't go as
 * planned.
 */
TORCH_API void QuantLinting(std::shared_ptr<Graph>& graph);

/** \brief Quantize model's inputs and outputs.
 *
 * This pass folds quant/dequant ops into the input/output tensors, essentially
 * quantizing these tensors. It's done to reduce model's memory footprint.
 */
TORCH_API void FoldQuantNodesIntoInputsOutputs(std::shared_ptr<Graph>& graph);

/** \brief Insert observer module and observer function call for
 *  the Tensors that needs to be observed.
 *
 * For each Tensor that needs to be observed in the method, insert observer
 * module to the input module and add forward calls of observer to the specified
 * method.
 *
 * \param module the input module
 * \param method_name the method we want to insert observers for
 * \param qconfig_dict the qconfig dictionary that specifies how
 * each module is going to be quantized
 * \param inplace whether we want to do inplace modification to the input module or
 * clone the module
 */
TORCH_API script::Module InsertObservers(
    script::Module& module,
    const std::string& method_name,
    const std::unordered_map<
        std::string,
        std::tuple<script::Module, script::Module>>& qconfig_dict,
    bool inplace = false);

/** \brief Insert quantize - int_repr - dequantize calls to the Tensors
 *  that are observed in insert_observers pass
 *
 * For each Tensor that is observed, get the observer module and call
 * calculate_qparam on the observer module to get quantization parameters
 * and add quantize - int_repr - dequantize function calls using these
 * parameters we also have special handling for quantizing "bias" right now.
 *
 * \param module the input module
 * \param method_name the method we want to insert quantization calls for
 */
TORCH_API script::Module InsertQuantDeQuant(
    script::Module& module,
    const std::string& method_name,
    bool inplace = false);

/** \brief Backend specific pass to fuse dequantize - op - quantize calls
 * as quantized_op calls.
 *
 * Right now this is a fusion for fbgemm backend and only works for quantized
 * conv op, we'll extend to more ops and more backends in the future.
 *
 * Currently supported fusion:
 * q(conv2d(dq(a), dq(w), dq(b))) --> to_nchw(fbgemm_conv2d(prepack(to_nhwc(a)),
 *                                                          prepack(to_nhwc(w)),
 *                                                          prepack(to_nhwc(b))))
 *
 * q(linear(dq(a), dq(w), dq(b))) --> to_nchw(fbgemm_linear(prepack(to_nhwc(a)),
 *                                                          prepack(to_nhwc(w)),
 *                                                          prepack(to_nhwc(b))))
 *
 * \param graph the graph we want to apply fusion
 */
TORCH_API void QuantFusion(std::shared_ptr<Graph>& graph);

/** \brief Fold Conv2d-BatchNorm2d into Conv2d in forward method of this module
 * and all its submodules.
 *
 * The weight and bias of the Conv2d are correspondingly updated. Should only be
 * used on modules in eval mode.
 */
TORCH_API void FoldConvBatchNorm2d(const script::Module& module);

/** \brief Fold quantize function call into module
 *
<<<<<<< HEAD
 *  For the graph of the specified method of module, if we find a quantize_linear
=======
 *  For the graph in the specified method of module, if we find a quantize_per_tensor
>>>>>>> 6d0b0045
 *  call on an attribute("weight") of the module, we'll quantize the attribute directly
 *  and register a new buffer "_quantized_weight" on the module and remove the
 *  quantize_per_tensor call and replace the use of the quantized weight with
 *  "_quantized_weight".
 */
TORCH_API void FoldQuantizeCallIntoBuffer(script::Module& module, const std::string& method_name);

/** \brief Fold prepack function call into module
 *
 *  For the graph of the specified method, if we find a `prepack_linear` call on a
 *  tranposed `_quantized_weight`(got from `FoldQuantizeCallIntoBuffer`) and a `bias`
 *  attribute, we'll clone the wrapper module and set the weight
 *  and bias of the module and add the wrapper module as a child
 *  to the input module.
 *  Folding is recursively applied to all methods that in the call
 *  hierarchy
 *
 *  Wrapper module is used to overwrite serialization for packed
 *  weight and bias since they are not recognized by JIT, this
 *  is a workaround, a long term solution would be support
 *  packed weight and bias using custom types in JIT.
 *
 */
TORCH_API void FoldPrepackedWeightIntoModule(
    script::Module& module,
    const std::string& method_name,
    const script::Module& wrapper_module);

} // namespace jit
} // namespace torch<|MERGE_RESOLUTION|>--- conflicted
+++ resolved
@@ -110,11 +110,7 @@
 
 /** \brief Fold quantize function call into module
  *
-<<<<<<< HEAD
- *  For the graph of the specified method of module, if we find a quantize_linear
-=======
- *  For the graph in the specified method of module, if we find a quantize_per_tensor
->>>>>>> 6d0b0045
+ *  For the graph of the specified method of module, if we find a quantize_per_tensor
  *  call on an attribute("weight") of the module, we'll quantize the attribute directly
  *  and register a new buffer "_quantized_weight" on the module and remove the
  *  quantize_per_tensor call and replace the use of the quantized weight with
