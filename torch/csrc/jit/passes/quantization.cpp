#include <torch/csrc/jit/passes/quantization.h>
#include <torch/csrc/jit/passes/constant_propagation.h>
#include <torch/csrc/jit/passes/fuse_linear.h>
#include <torch/csrc/jit/passes/subgraph_rewrite.h>

#include <torch/csrc/jit/ir.h>
#include <torch/csrc/jit/irparser.h>
#include <torch/csrc/jit/jit_log.h>
#include <torch/csrc/jit/node_hashing.h>
#include <torch/csrc/jit/operator.h>
#include <torch/csrc/jit/subgraph_matcher.h>

#include <algorithm>
#include <stack>

namespace torch {
namespace jit {
namespace {

<<<<<<< HEAD
void findValuesInPattern(
    Graph& graph,
    const std::string& pattern,
    std::unordered_set<Value*>& values_to_skip) {
  Graph pattern_graph;
  std::unordered_map<std::string, Value*> vmap;
  script::parseIR(pattern, &pattern_graph, vmap);

  const auto& matches = findPatternMatches(pattern_graph, graph);
  for (const auto& match : matches) {
    auto output_value = vmap.at("output");
    TORCH_INTERNAL_ASSERT(
        match.values_map.find(output_value) != match.values_map.end(),
        "Didn't find Value output in match result.");
    values_to_skip.emplace(match.values_map.at(output_value));
  }
}

// TODO: move into ObserveHelper
void addIntermediateValuesToSkipObserver(
=======
void fillQConfigMap(
>>>>>>> b0bb5e33
    const script::Module& module,
    const QConfigDict& qconfig_dict,
    ModuleQConfigMap& map,
    const std::string& key = "",
    const c10::optional<QConfig>& parent_qconfig = c10::nullopt) {
  c10::optional<QConfig> qconfig;
  if (qconfig_dict.find(key) != qconfig_dict.end()) {
    qconfig = qconfig_dict.at(key);
  } else {
    qconfig = parent_qconfig;
  }
  map[module.module_object()] = qconfig;

  for (script::Slot s : module.get_module_slots()) {
    std::string child_key;
    if (key == "") {
      child_key = s.name();
    } else {
      child_key = key + "." + s.name();
    }
    fillQConfigMap(s.to_module(), qconfig_dict, map, child_key, qconfig);
  }
}

std::string getFuncName(const c10::QualifiedName& qname) {
  const auto& name = qname.qualifiedName();
  auto rdot_idx = name.rfind('.');
  if (rdot_idx != std::string::npos) {
    return name.substr(rdot_idx + 1, name.length());
  } else {
    return name;
  }
}

bool nodeQuantizable(Node* n) {
  static std::vector<std::string> call_funcs = {
      "conv2d",
      "linear",
      "relu",
  };
  std::vector<Symbol> aten_funcs = {
      Symbol::aten("addmm"), Symbol::aten("matmul"), Symbol::aten("add_")};
  std::transform(
      call_funcs.begin(),
      call_funcs.end(),
      std::back_inserter(aten_funcs),
      [](const std::string& s) { return Symbol::aten(s); });
  bool is_quantizable =
      std::find(aten_funcs.begin(), aten_funcs.end(), n->kind()) !=
      aten_funcs.end();
  if (n->kind() == prim::CallFunction) {
    auto func_node = n->inputs()[0]->node();
    auto func = func_node->output()->type()->expect<FunctionType>()->function();
    auto func_name = getFuncName(func->qualname());
    if (func_node->kind() == prim::Constant) {
      is_quantizable |=
          std::find(call_funcs.begin(), call_funcs.end(), func_name) !=
          call_funcs.end();
    }
  }
  return is_quantizable;
}

bool valueNeedsToBeQuantized(Value* v) {
  if (!v->type()->isSubtypeOf(TensorType::get())) {
    return false;
  }
  // Check whether producer is quantizable
  if (nodeQuantizable(v->node())) {
    return true;
  }
  // Check whether user is quantizable
  for (const auto& use : v->uses()) {
    if (nodeQuantizable(use.user)) {
      return true;
    }
  }
  return false;
}

Node* traverseToQuantNode(Node* dq) {
  TORCH_INTERNAL_ASSERT(dq != nullptr);
  TORCH_INTERNAL_ASSERT(dq->inputs().size() != 0);
  Node* intrepr = dq->inputs()[0]->node();
  TORCH_INTERNAL_ASSERT(intrepr != nullptr);
  TORCH_INTERNAL_ASSERT(intrepr->inputs().size() != 0);
  return intrepr->inputs()[0]->node();
}

Value* insertScalarType(Node* ins_node, at::ScalarType t) {
  TORCH_INTERNAL_ASSERT(t != at::ScalarType::Undefined);
  WithInsertPoint ins(ins_node);
  // ScalarType inserted before ins_node node which is
  // beginning of the quant-dequant pattern
  Value* scalartype_v =
      ins_node->owningGraph()->insertConstant(IValue(static_cast<int>(t)));
  return scalartype_v;
}

// Create Quant Node
Node* createQuantNode(Value* v, Graph* g) {
  Node* quant = g->create(at::Symbol::fromQualString("aten::quantize_per_tensor"));
  TORCH_INTERNAL_ASSERT(quant != nullptr, "Failed to create quant node");
  quant->output()->setDebugName(v->debugName() + ".quant");
  return quant;
}

// Create Dequant node
Node* createDeQuantNode(Value* v, Graph* g) {
  Node* dequant =
      g->create(at::Symbol::fromQualString("aten::dequantize"));
  TORCH_INTERNAL_ASSERT(dequant != nullptr, "Failed to create dequant node");
  dequant->output()->setDebugName(v->debugName() + ".dequant");
  return dequant;
}

// Create IntTensor Node
Node* createIntReprNode(Value* v, Graph* g) {
  Node* intrepr = g->create(at::Symbol::fromQualString("aten::int_repr"));
  TORCH_INTERNAL_ASSERT(intrepr != nullptr, "Failed to create inttensor node");
  intrepr->output()->setDebugName(v->debugName() + ".intrepr");
  return intrepr;
}

class InsertObserversHelper {
 public:
  InsertObserversHelper(const ModuleQConfigMap& map) : module_qconfig_map_(map) {}
  void insertObservers(script::Module& module, const std::string& method_name);

 private:
  Node* insertObserverFor(
      Value* v,
      Graph* g,
      script::Module& module,
      const QConfig& qconfig);

  void findIntermediateValuesInPattern(
    Graph& graph,
    const std::string& pattern);

  void addIntermediateValuesToSkipObserver(
      const script::Module& module,
      const std::string& method_name);

  // Values that are the output of GetAttr[name="weight"] and GetAttr[name="bias"]
  // will be propagated from parent method call to the child graph
  void propagateValues(Node* n, std::shared_ptr<Graph>& graph);

  const ModuleQConfigMap& module_qconfig_map_;
  // Values we want to skip observing, used to skip values in
  // the middle of the ops that are supposed to be fused, e.g.
  // the output value of conv in the conv - relu pattern
  std::unordered_set<Value*> values_to_skip_;
  // Values that are the output of GetAttr[name="weight"] and they
  // will be propagated through the function call hierarchy
  std::unordered_set<Value*> weight_values_;
  // Values that are the output of GetAttr[name="bias"] and they
  // will be propagated through the function call hierarchy
  std::unordered_set<Value*> bias_values_;
};

// Clone observer module and add it to the original module,
// and insert a call to observer forward function
Node* InsertObserversHelper::insertObserverFor(
    Value* v,
    Graph* g,
    script::Module& module,
    const QConfig& qconfig) {
  // Skip observing bias
  if (bias_values_.count(v)) {
    return nullptr;
  }

  script::Module observer_module;
  if (weight_values_.count(v)) {
    observer_module = std::get<1>(qconfig);
  } else {
    observer_module = std::get<0>(qconfig);
  }
  std::string observer_name = "observer_for_" + v->debugName();
  script::Module observer = observer_module.clone();
  module.register_module(observer_name, observer);
  // Get handle of observer module
  Node* observer_instance = g->create(c10::prim::GetAttr);
  // self.observer_for_v
  observer_instance->addInput(g->inputs()[0]);
  observer_instance->s_(c10::attr::name, observer_name);
  observer_instance->output()->setDebugName(observer_name);
  observer_instance->output()->setType(observer.type());
  observer_instance->insertAfter(v->node());

  // Create forward method call
  Node* call = g->create(c10::prim::CallMethod);
  TORCH_INTERNAL_ASSERT(call != nullptr, "Failed to create forward call node");
  call->s_(c10::attr::name, "forward");
  call->addInput(observer_instance->output());
  call->addInput(v);
  call->output()->setType(v->type());
  call->output()->setDebugName(v->debugName() + ".observed");
  call->insertAfter(observer_instance);
  return call;
}

void InsertObserversHelper::findIntermediateValuesInPattern(
    Graph& graph,
    const std::string& pattern) {
  Graph pattern_graph;
  std::unordered_map<std::string, Value*> vmap;
  script::parseIR(pattern, &pattern_graph, vmap);

  auto matches = findPatternMatches(pattern_graph, graph);
  for (const auto& match : matches) {
    auto output_value = vmap.at("intermediate_val");
    TORCH_INTERNAL_ASSERT(
        match.values_map.find(output_value) != match.values_map.end(),
        "Didn't find Value output in match result.");
    values_to_skip_.emplace(match.values_map.at(output_value));
  }
}

void InsertObserversHelper::addIntermediateValuesToSkipObserver(
    const script::Module& module,
    const std::string& method_name) {
  script::Method method = module.get_method(method_name);
  auto graph = method.graph();

  // Note that the name of the value we want to skip inserting observer for
  // is hard coded as "intermediate_val"
  std::string conv_functional_relu = R"(
graph(%self, %input, %inplace):
    %relu = prim::Constant[name="relu"]()
    %conv = match::module[name="Conv2d"](%self)
    %intermediate_val = prim::CallMethod[name="forward"](%conv, %input)
    %r = prim::CallFunction(%relu, %intermediate_val, %inplace)
    return (%r))";
  std::string conv_relu_module = R"(
graph(%self, %input):
    %conv = match::module[name="Conv2d"](%self)
    %intermediate_val = prim::CallMethod[name="forward"](%conv, %input)
    %relu = match::module[name="ReLU"](%self)
    %r = prim::CallMethod[name="forward"](%relu, %intermediate_val)
    return (%r))";
  std::string matmul_add = R"(
graph(%input, %weight, %bias, %4):
     %weight_t = aten::t(%weight)
     %intermediate_val = aten::matmul(%input, %weight_t)
     %res = aten::add_(%intermediate_val, %bias, %4)
     return (%res))";
  std::vector<std::string> patterns = {
      conv_functional_relu, conv_relu_module, matmul_add};

  for (const auto& pattern : patterns) {
    findIntermediateValuesInPattern(*graph, pattern);
  }
}

void InsertObserversHelper::propagateValues(
    Node* n,
    std::shared_ptr<Graph>& graph) {
  for (auto i = 1; i < n->inputs().size(); ++i) {
    if (weight_values_.count(n->inputs()[i])) {
      weight_values_.emplace(graph->inputs()[i]);
    }
    if (bias_values_.count(n->inputs()[i])) {
      bias_values_.emplace(graph->inputs()[i]);
    }
  }
}

void InsertObserversHelper::insertObservers(
    script::Module& module,
    const std::string& method_name) {
  if (!module_qconfig_map_.count(module.module_object())) {
    // the module is added by us, e.g.: observer module
    return;
  }

  script::Method method = module.get_method(method_name);
  auto graph = method.graph();
  ConstantPropagation(graph);
  addIntermediateValuesToSkipObserver(module, method_name);
  // For storing all values that need to be instrumented with an observer call.
  std::vector<Value*> values_to_observe;

  // For traversing all blocks in the graph including subblocks.
  std::stack<Block*> blocks_to_visit;

  // Mark observer nodes for inputs so we dont add observers
  // for observers while traversing graph
  std::unordered_set<Node*> observer_for_input;

  // Add observer for external input nodes excluding parameters
  // These are treated as activation as they vary across batches
  // and need to be observed.

  // prim::Param nodes do not belong to the graph. Hence the Insert
  // point is the beginning of graph node. This also safe guards against
  // observing a potentially mutated value due to some in-place operation
  for (size_t idx = 1; idx < method.num_inputs(); ++idx) {
    auto& v = graph->inputs()[idx];
    if (!values_to_skip_.count(v) && valueNeedsToBeQuantized(v)) {
      auto qconfig = module_qconfig_map_.at(module.module_object());
      if (qconfig) {
        auto observer_node =
            insertObserverFor(v, v->owningGraph(), module, qconfig.value());
        if (observer_node) {
          observer_for_input.emplace(observer_node);
        }
      }
    }
  }

  blocks_to_visit.push(graph->block());
  while (!blocks_to_visit.empty()) {
    Block* b = blocks_to_visit.top();
    blocks_to_visit.pop();
    for (Node* n : b->nodes()) {
      // Skip observer nodes
      if (observer_for_input.count(n) != 0) {
        continue;
      }

      // Record all outputs in the values_to_observe - we'll later add observers
      // for all values from it.
      for (Value* v : n->outputs()) {
        if (!values_to_skip_.count(v) && valueNeedsToBeQuantized(v)) {
          values_to_observe.push_back(v);
        }
        if (v->node()->kind() == prim::GetAttr) {
          if (v->node()->s(attr::name) == "weight") {
            weight_values_.emplace(v);
          } else if (v->node()->s(attr::name) == "bias") {
            bias_values_.emplace(v);
          }
        }
        if (v->node()->kind() == prim::CallMethod) {
          // If we find a call to a method of a child module,
          // we'll recursively insert observers for the forward function to
          // the child module.
          auto module_instance = v->node()->inputs()[0];
          auto module_method_name = v->node()->s(attr::name);
          // TODO: looks like this block is not related to v? maybe we should
          // move this outside
          script::Module callee_module;
          if (module_instance->node()->kind() == prim::GetAttr) {
            auto child_module_name = module_instance->node()->s(attr::name);
            auto child_module = module.find_module(child_module_name);
            TORCH_INTERNAL_ASSERT(
                child_module,
                "Child module " + child_module_name + " does not exist");
            callee_module = child_module.value();
          } else {
            TORCH_INTERNAL_ASSERT(
                module_instance == graph->inputs()[0],
                "We only support call method either on %self"
                "or child instance in insert_observers_pass right now");
            callee_module = module;
          }
          auto method_graph = callee_module.get_method(module_method_name).graph();
          propagateValues(v->node(), method_graph);
          // Recursively insert observer for the forward function of child
          // module
          insertObservers(callee_module, module_method_name);
        }
      }

      for (Block* subblock : n->blocks()) {
        blocks_to_visit.push(subblock);
      }
    }
  }

  // Actually add observer nodes.
  for (Value* v : values_to_observe) {
    auto qconfig = module_qconfig_map_.at(module.module_object());
    // Skip inserting observer if no qconfig is specified
    if (qconfig) {
      insertObserverFor(v, v->owningGraph(), module, qconfig.value());
    }
  }
}

Node* insertQuantDeQuantCall(
    Value* v,
    const IValue& qparams,
    const IValue& scalar_type,
    bool insert_after = true) {
  Graph* g = v->node()->owningGraph();
  Node* quant = createQuantNode(v, g);
  Node* dequant = createDeQuantNode(v, g);
  Node* insert_point = insert_after ? v->node() : *g->nodes().begin();
  WithCurrentScope scope_guard(
      *insert_point->owningGraph(), insert_point->scope());
  WithInsertPoint ins(insert_point);

  // Add quant-intrepr-dequant nodes and replace for all uses of Value
  // Create qparam constant nodes
  TORCH_INTERNAL_ASSERT(qparams.isTuple(), "qparams must be tuple");
  auto tp = qparams.toTuple();
  IValue scale = tp->elements()[0].toTensor().item().toFloat();
  IValue zero_point = tp->elements()[1].toTensor().item().toInt();
  Value* scale_val = g->insertConstant(scale);
  Value* zero_point_val = g->insertConstant(zero_point);

  // Insert quant/dequant nodes
  if (insert_after) {
    quant->insertAfter(insert_point);
  } else {
    quant->insertBefore(insert_point);
  }

  dequant->insertAfter(quant);

  // Attach inputs to quantize node
  quant->addInput(v);
  quant->addInput(scale_val);
  quant->addInput(zero_point_val);
  Value* scalar_type_val = insertScalarType(quant, scalar_type.toScalarType());
  TORCH_INTERNAL_ASSERT(scalar_type_val != nullptr);
  quant->addInput(scalar_type_val);

  dequant->addInput(quant->output());
  return dequant;
}

// find the observer for Value `v` and return the name of the observer
c10::optional<std::string> findObserverName(Value* v) {
  for (const Use& u : v->uses()) {
    // Note that here we just check for the name of observer, but the ideally
    // we should be comparing the type of observer, this is a temporary
    // work around until data only clone of module.clone is supported.
    if (u.user->kind() == prim::CallMethod &&
        u.user->s(attr::name) == "forward") {
      auto module_instance = u.user->inputs().at(0);
      if (module_instance->node()->kind() == prim::GetAttr &&
          module_instance->node()->s(attr::name).find("observer_for_") !=
              std::string::npos) {
        return module_instance->node()->s(attr::name);
      }
    }
  }
  return c10::nullopt;
}

class QuantizeHelper {
 public:
  QuantizeHelper(const script::Module& m) : module_(m) {}
  // quantization parameters and scalar type
  std::tuple<IValue, IValue> getQParams(Value* v);
  c10::optional<script::Module> findChildModuleToQuantize(
      Value* child_instance);
  void quantizeTensor(Value* v, bool insert_after = true);
  void removeObserver(Value* v, const std::string& observer_name);
  void destroyNodes() {
    // Destroy observer forward calls
    for (auto& n : nodes_to_destroy_) {
      n->destroy();
    }
  }

 private:
  const script::Module& module_;
  std::vector<std::string> observer_modules_to_remove_;
  std::vector<Node*> nodes_to_destroy_;
};

void QuantizeHelper::removeObserver(
    Value* v,
    const std::string& observer_name) {
  // remove observer_module
  observer_modules_to_remove_.push_back(observer_name);
  // remove observer forward call
  for (const Use& u : v->uses()) {
    Node* user = u.user;
    if (user->kind() == prim::CallMethod && user->s(attr::name) == "forward" &&
        user->inputs()[0]->node()->kind() == prim::GetAttr &&
        user->inputs()[0]->node()->s(attr::name) == observer_name) {
      // Observer forward call node
      nodes_to_destroy_.push_back(user);
      // GetAttr node for observer module
      nodes_to_destroy_.push_back(user->inputs()[0]->node());
    }
  }
}

std::tuple<IValue, IValue> QuantizeHelper::getQParams(Value* v) {
  TORCH_INTERNAL_ASSERT(v->type()->isSubtypeOf(TensorType::get()));
  auto observer_name = findObserverName(v);
  TORCH_INTERNAL_ASSERT(
      observer_name,
      "getQParams expects the corresponding observer for ",
      v->debugName(),
      " exists.");
  auto observer_module = module_.find_module(observer_name.value());
  TORCH_INTERNAL_ASSERT(
      observer_module,
      "getQParams expects the corresponding observer for ",
      v->debugName(),
      " exists.");
  auto om = observer_module.value();
  auto calculate_qparams = om.get_method("calculate_qparams");
  IValue qparams = calculate_qparams(std::vector<IValue>());
  auto scalar_type = om.get_attribute("dtype");
  return std::make_tuple(qparams, scalar_type);
}

void QuantizeHelper::quantizeTensor(Value* v, bool insert_after) {
  auto observer_name = findObserverName(v);
  if (!observer_name) {
    return;
  }
  auto tp = getQParams(v);
  auto qparams = std::get<0>(tp);
  auto scalar_type = std::get<1>(tp);
  removeObserver(v, observer_name.value());
  Node* dequant;
  dequant = insertQuantDeQuantCall(v, qparams, scalar_type, insert_after);
  v->replaceAllUsesWith(dequant->output());
  Node* q = traverseToQuantNode(dequant);
  TORCH_INTERNAL_ASSERT(q);
  q->replaceInputWith(dequant->output(), v);
}

c10::optional<script::Module> QuantizeHelper::findChildModuleToQuantize(
    Value* child_instance) {
  TORCH_INTERNAL_ASSERT(
      child_instance->node()->kind() == prim::GetAttr,
      "Child instance should come from GetAttr.");
  auto child_module_name = child_instance->node()->s(attr::name);
  if (child_module_name.find("observer_for_") == std::string::npos) {
    auto child_module = module_.find_module(child_module_name);
    TORCH_INTERNAL_ASSERT(
        child_module,
        "InsertQuantDeQuant - Child module " + child_module_name +
            " does not exist");
    return child_module;
  }
  return c10::nullopt;
}

void InsertQuantDeQuantImpl(
    script::Module& module,
    const std::string& method_name) {
  script::Method method = module.get_method(method_name);
  auto graph = method.graph();

  // prim::Param nodes do not belong to the graph. Hence the Insert
  // point is the beginning of graph node. This also safe guards against
  // observing a potentially mutated value due to some in-place operation
  std::vector<Value*> input_values;
  for (size_t idx = 1; idx < method.num_inputs(); ++idx) {
    auto& v = graph->inputs()[idx];
    if (v->type()->isSubtypeOf(TensorType::get())) {
      input_values.push_back(v);
    }
  }

  QuantizeHelper qh(module);
  std::stack<Block*> blocks_to_visit;
  blocks_to_visit.push(graph->block());
  while (!blocks_to_visit.empty()) {
    Block* b = blocks_to_visit.top();
    blocks_to_visit.pop();
    for (auto it = b->nodes().begin(), end = b->nodes().end(); it != end;) {
      Node* n = *it++;
      for (Value* v : n->outputs()) {
        if (!v->type()->isSubtypeOf(TensorType::get())) {
          continue;
        }
        if (v->node()->kind() == prim::CallMethod) {
          auto module_instance = v->node()->inputs()[0];
          auto module_method_name = v->node()->s(attr::name);
          c10::optional<script::Module> m;
          // calling method on self
          if (module_instance == graph->inputs()[0]) {
            m = module;
          } else {
            m = qh.findChildModuleToQuantize(module_instance);
          }
          if (m) {
            InsertQuantDeQuantImpl(m.value(), module_method_name);
          }
        }
        if (v->node()->kind() == prim::GetAttr &&
            v->node()->s(c10::attr::name) == "bias") {
          continue;
        }
        qh.quantizeTensor(v);
      }

      for (Block* subblock : n->blocks()) {
        blocks_to_visit.push(subblock);
      }
    }
  }

  for (Value* v : input_values) {
    qh.quantizeTensor(v, false);
  }

  qh.destroyNodes();
}
} // namespace

TORCH_API script::Module InsertObservers(
    script::Module& input_module,
    const std::string& method_name,
    const QConfigDict& qconfig_dict,
    bool inplace) {
  script::Module module = inplace ? input_module : input_module.clone();
  ModuleQConfigMap module_qconfig_map;
  fillQConfigMap(module, qconfig_dict, module_qconfig_map);
  InsertObserversHelper helper(module_qconfig_map);
  helper.insertObservers(module, method_name);
  return module;
}

script::Module InsertQuantDeQuant(
    script::Module& input_module,
    const std::string& method_name,
    bool inplace) {
  script::Module module = inplace ? input_module : input_module.clone();
  InsertQuantDeQuantImpl(module, method_name);

  // NOTE: Remove observer module does not work right now, we'll return
  // the module with observer modules as a temporary workaround
  // TODO: remove observer modules after we have a remove_module API
  return module;
}

// PyBind APIs
void PropagateQuantInfo(std::shared_ptr<Graph>& graph) {
  throw std::runtime_error("Pass not implemented yet!");
}

void QuantLinting(std::shared_ptr<Graph>& graph) {
  throw std::runtime_error("Pass not implemented yet!");
}

void FoldQuantNodesIntoInputsOutputs(std::shared_ptr<Graph>& graph) {
  throw std::runtime_error("Pass not implemented yet!");
}

void QuantFusion(std::shared_ptr<Graph>& graph) {
  const std::string quantized_linear_with_bias =
      R"(
graph(%a_quant, %w_quant, %b, %r_scale, %r_zero_point, %r_dtype, %4):
        %w_quant_t = aten::t(%w_quant)
        %packed_params = quantized::linear_prepack(%w_quant_t, %b)
        %r = quantized::linear(%a_quant, %packed_params, %r_scale, %r_zero_point)
        return (%r))";
  const std::unordered_map<std::string, std::string> pattern_and_replacements =
      {// quantized::conv2d
       {R"(
graph(%a_quant, %w_quant, %b, %r_scale, %r_zero_point, %r_dtype, %stride, %padding, %dilation, %groups):
        %a_dequant = aten::dequantize(%a_quant)
        %w_dequant = aten::dequantize(%w_quant)
        %r = aten::conv2d(%a_dequant, %w_dequant, %b, %stride, %padding, %dilation, %groups)
        %r_quant = aten::quantize_per_tensor(%r, %r_scale, %r_zero_point, %r_dtype)
        return (%r_quant))",
        R"(
graph(%a_quant, %w_quant, %b, %r_scale, %r_zero_point, %r_dtype, %stride, %padding, %dilation, %groups):
        %packed_params = quantized::conv_prepack(%w_quant, %b, %stride, %padding, %dilation, %groups)
        %r_quant = quantized::conv2d(%a_quant, %packed_params, %stride, %padding, %dilation, %groups, %r_scale, %r_zero_point)
        %0 : int = prim::Constant[value=0]()
        %1 : int = prim::Constant[value=1]()
        %2 : int = prim::Constant[value=2]()
        %3 : int = prim::Constant[value=3]()
        %out_param : int[] = prim::ListConstruct(%0, %3, %1, %2)
        %r_perm = aten::permute(%r_quant, %out_param)
        return (%r_perm))"},
       // addmm -> quantized::linear
       {R"(
graph(%a_quant, %w_quant, %b, %r_scale, %r_zero_point, %r_dtype, %4):
        %a_dequant = aten::dequantize(%a_quant)
        %w_dequant = aten::dequantize(%w_quant)
        %r = aten::addmm(%b, %a_dequant, %w_dequant, %4, %4)
        %r_quant = aten::quantize_per_tensor(%r, %r_scale, %r_zero_point, %r_dtype)
        return (%r_quant))",
        quantized_linear_with_bias},
       // matmul(with bias) -> quantized::linear
       {R"(
graph(%a_quant, %w_quant, %b, %r_scale, %r_zero_point, %r_dtype, %4):
        %a_dequant = aten::dequantize(%a_quant)
        %w_dequant = aten::dequantize(%w_quant)
        %output = aten::matmul(%a_dequant, %w_dequant)
        %r = aten::add_(%output, %b, %4)
        %r_quant = aten::quantize_per_tensor(%r, %r_scale, %r_zero_point, %r_dtype)
        return (%r_quant))",
        quantized_linear_with_bias},
       // matmul(without bias) -> quantized::linear
       {R"(
graph(%a_quant, %w_quant, %r_scale, %r_zero_point, %r_dtype):
        %a_dequant = aten::dequantize(%a_quant)
        %w_dequant = aten::dequantize(%w_quant)
        %r = aten::matmul(%a_dequant, %w_dequant)
        %r_quant = aten::quantize_per_tensor(%r, %r_scale, %r_zero_point, %r_dtype)
        return (%r_quant))",
        R"(
graph(%a_quant, %w_quant, %r_scale, %r_zero_point, %r_dtype):
        %w_quant_t = aten::t(%w_quant)
        %bias: Tensor? = prim::Constant()
        %packed_params = quantized::linear_prepack(%w_quant_t, %bias)
        %r = quantized::linear(%a_quant, %packed_params, %r_scale, %r_zero_point)
        return (%r))"}};
  for (const auto& item : pattern_and_replacements) {
    SubgraphRewriter rewriter;
    rewriter.RegisterRewritePattern(item.first, item.second);
    rewriter.runOnGraph(graph);
  }
}

struct ConvBNParameters {
  at::Tensor conv_w;
  at::Tensor conv_b;
  at::Tensor bn_rm;
  at::Tensor bn_rv;
  double bn_eps = 0.0;
  at::Tensor bn_w;
  at::Tensor bn_b;
};

/**
 * Given the current weight and bias tensors of a Conv2d module and parameters
 * of the BatchNorm2d module we're folding with, compute the updated values for
 * the weight and bias.
 *
 * The function is basically copied from torch/nn/utils/fusion.py
 */
static std::tuple<at::Tensor, at::Tensor> computeUpdatedConvWeightAndBias(
    const ConvBNParameters& p) {
  at::Tensor bn_var_rsqrt = at::rsqrt(p.bn_rv + p.bn_eps);
  at::Tensor new_w = p.conv_w * (p.bn_w * bn_var_rsqrt).reshape({-1, 1, 1, 1});
  at::Tensor new_b = (p.conv_b - p.bn_rm) * bn_var_rsqrt * p.bn_w + p.bn_b;
  return std::make_tuple(new_w, new_b);
}

static bool tryExtractingConvBNParameters(
    script::Module& conv,
    script::Module& bn,
    ConvBNParameters& r) {
  if (!conv.find_parameter("weight") || !bn.find_parameter("weight") ||
      !bn.find_parameter("bias")) {
    return false;
  }
  if (!bn.find_attribute("running_mean") || !bn.find_attribute("running_var") ||
      !bn.get_attribute("running_mean").isTensor() ||
      !bn.get_attribute("running_var").isTensor()) {
    return false;
  }

  r.bn_rm = bn.get_attribute("running_mean").toTensor();
  r.bn_rv = bn.get_attribute("running_var").toTensor();
  r.bn_eps = 1e-5; // TODO: allow access to the actual value. NOLINT
                   // Now we cannot do it because we inline all fields that are
                   // in __constants__ and lose all tracks of them.
  r.bn_w = bn.get_parameter("weight");
  r.bn_b = bn.get_parameter("bias");

  r.conv_w = conv.get_parameter("weight");
  if (conv.find_parameter("bias")) {
    r.conv_b = conv.get_parameter("bias");
  } else {
    r.conv_b = at::zeros_like(r.bn_rm);
  }

  return true;
}

void FoldConvBatchNorm2d(const script::Module& module) {
  std::string pattern = R"IR(
graph(%self, %x):
    %conv_submodule = match::module[name="Conv2d"](%self)
    %conv_out = prim::CallMethod[name="forward"](%conv_submodule, %x)
    %bn_submodule = match::module[name="BatchNorm2d"](%self)
    %bn_out = prim::CallMethod[name="forward"](%bn_submodule, %conv_out)
    return (%bn_out))IR";

  Graph pattern_graph;
  std::unordered_map<std::string, Value*> vmap;
  script::parseIR(pattern, &pattern_graph, vmap);
  Value* pattern_conv_out = vmap["conv_out"];
  Value* pattern_bn_out = vmap["bn_out"];
  Value* pattern_conv_submodule = vmap["conv_submodule"];
  Value* pattern_bn_submodule = vmap["bn_submodule"];
  Node* pattern_conv = pattern_conv_out->node();
  Node* pattern_bn = pattern_bn_out->node();

  // We will put submodules into this worklist and keep processing items from it
  // one by one. We start by just putting the top module there.
  std::stack<script::Module> worklist({module});
  while (!worklist.empty()) {
    script::Module current = worklist.top();
    worklist.pop();

    // Queue submodules for processing
    for (const script::Module& submodule : current.get_modules()) {
      worklist.push(submodule);
    }

    // Process forward method of the current module
    std::unordered_map<Value*, Value*> rewrite_map;
    std::vector<Value*> values_to_rewrite;
    std::unordered_set<Node*> nodes_to_delete;

    script::Method method = current.get_method("forward");
    GRAPH_DUMP(
        current.name().name() + "::forward() before Conv2d-BatchNorm2d folding",
        method.graph());
    const auto& matches = findPatternMatches(pattern_graph, *method.graph());

    for (const Match& match : matches) {
      GRAPH_DEBUG("Checking next match...");
      Node* matched_conv = match.nodes_map.at(pattern_conv);
      Node* matched_bn = match.nodes_map.at(pattern_bn);
      Node* matched_conv_submodule =
          match.values_map.at(pattern_conv_submodule)->node();
      Node* matched_bn_submodule =
          match.values_map.at(pattern_bn_submodule)->node();

      TORCH_INTERNAL_ASSERT(matched_conv_submodule->kind() == prim::GetAttr);
      TORCH_INTERNAL_ASSERT(matched_bn_submodule->kind() == prim::GetAttr);

      script::Module conv_submodule =
          current.get_module(matched_conv_submodule->s(Symbol::attr("name")));
      script::Module bn_submodule =
          current.get_module(matched_bn_submodule->s(Symbol::attr("name")));

      ConvBNParameters params;
      if (!tryExtractingConvBNParameters(
              conv_submodule, bn_submodule, params)) {
        GRAPH_DEBUG(
            "Conv and BN modules didn't have all required parameters or attributes...");
        continue;
      }

      // We are using a separate vector for saving Values we want to rewrite to
      // make sure that the order in which we perform these transformations is
      // deterministic. Iterating through keys of rewrite_map would result in
      // non-determinism that might not manifest as a bug now, but can bite us
      // later.
      values_to_rewrite.push_back(matched_bn->output());
      rewrite_map[matched_bn->output()] = matched_conv->output();
      GRAPH_UPDATE(
          "Rewriting %",
          matched_bn->output()->debugName(),
          " with %",
          matched_conv->output()->debugName());

      nodes_to_delete.insert(matched_bn);
      GRAPH_UPDATE("Deleting ", *matched_bn);

      auto new_w_b = computeUpdatedConvWeightAndBias(params);
      params.conv_w.set_data(std::get<0>(new_w_b));
      params.conv_b.set_data(std::get<1>(new_w_b));
    }

    // Perform planned rewritings
    for (auto v : values_to_rewrite) {
      v->replaceAllUsesWith(rewrite_map.at(v));
    }

    // Perform planned deletions
    for (auto n : nodes_to_delete) {
      n->removeAllInputs();
    }
    for (auto n : nodes_to_delete) {
      n->destroy();
    }
  }
}

void FoldQuantizeCallIntoBuffer(
    script::Module& module,
    const std::string& method_name) {
  const std::string pattern = R"(
graph(%self, %scale, %zero_point, %dtype):
   %weight = prim::GetAttr[name="weight"](%self)
   %weight_quant = aten::quantize_per_tensor(%weight, %scale, %zero_point, %dtype)
   return (%weight_quant))";
  Graph pattern_graph;
  std::unordered_map<std::string, Value*> vmap;
  script::parseIR(pattern, &pattern_graph, vmap);
  auto method = module.get_method(method_name);
  auto graph = method.graph();
  const auto& matches = findPatternMatches(pattern_graph, *graph);
  // Extra filter on scale/zero_point/dtype to make sure they are Constant
  auto filter = [](const Match& match,
                   const std::unordered_map<std::string, Value*>& vmap) {
    const auto& match_vmap = match.values_map;
    auto scale_node = match_vmap.at(vmap.at("scale"))->node();
    auto zero_point_node = match_vmap.at(vmap.at("zero_point"))->node();
    auto dtype_node = match_vmap.at(vmap.at("dtype"))->node();
    return scale_node->kind() == prim::Constant &&
        zero_point_node->kind() == prim::Constant &&
        dtype_node->kind() == prim::Constant;
  };
  for (const auto& match : matches) {
    if (!filter(match, vmap)) {
      continue;
    }
    auto match_vmap = match.values_map;
    auto float_weight = module.get_parameter("weight").variable_data();
    auto scale = toIValue(match_vmap.at(vmap.at("scale"))).value().toDouble();
    auto zero_point =
      toIValue(match_vmap.at(vmap.at("zero_point"))).value().toInt();
    auto dtype =
        toIValue(match_vmap.at(vmap.at("dtype"))).value().toScalarType();
    module.register_buffer(
        "_quantized_weight",
        at::quantize_per_tensor(float_weight, scale, zero_point, dtype));
  }

  std::string replacement = R"(
graph(%self, %scale, %zero_point, %dtype):
    %weight_quant = prim::GetAttr[name="_quantized_weight"](%self)
    return (%weight_quant))";
  SubgraphRewriter rewriter;
  rewriter.RegisterRewritePattern(pattern, replacement);
  rewriter.runOnGraph(graph, filter);
}

void FoldPrepackedWeightIntoModule(
    script::Module& module,
    const std::string& method_name,
    const script::Module& wrapper_module) {
  auto method = module.get_method(method_name);
  auto graph = method.graph();
  // Recursively fold prepack in all methods in the call hierarchy
  std::stack<Block*> blocks_to_visit;
  blocks_to_visit.push(graph->block());
  while (!blocks_to_visit.empty()) {
    Block* b = blocks_to_visit.top();
    blocks_to_visit.pop();
    for (Node* n : b->nodes()) {
      if (n->kind() == prim::CallMethod) {
        auto module_instance = n->inputs()[0];
        auto module_method_name = n->s(attr::name);
        script::Module callee_module = module;
        if (module_instance->node()->kind() == prim::GetAttr) {
          auto child_module_name = module_instance->node()->s(attr::name);
          auto child_module = module.find_module(child_module_name);
          TORCH_INTERNAL_ASSERT(
              child_module,
              "Child module " + child_module_name + " does not exist");
          callee_module = child_module.value();
        } else {
          TORCH_INTERNAL_ASSERT(
              module_instance == graph->inputs()[0],
              "We only support call method either on %self"
              "or child instance in insert_observers_pass right now");
        }
        FoldPrepackedWeightIntoModule(callee_module, method_name, wrapper_module);
      }
      for (Block* subblock : n->blocks()) {
        blocks_to_visit.push(subblock);
      }
    }
  }

  const std::string pattern = R"(
graph(%self):
   %b = prim::GetAttr[name="bias"](%self)
   %w_quant = prim::GetAttr[name="_quantized_weight"](%self)
   %w_quant_t = aten::t(%w_quant)
   %packed_params = quantized::linear_prepack(%w_quant_t, %b)
   return (%packed_params))";
  Graph pattern_graph;
  std::unordered_map<std::string, Value*> vmap;
  script::parseIR(pattern, &pattern_graph, vmap);
  const auto& matches = findPatternMatches(pattern_graph, *graph);
  TORCH_CHECK(
      matches.size() <= 1, "We only support at most one match right now");
  for (const auto& match : matches) {
    auto w_quant_t = module.get_attribute("_quantized_weight").toTensor();
    auto b = module.get_parameter("bias").variable_data();
    auto wrapper = wrapper_module.clone();
    auto set_weight_bias = wrapper.get_method("set_weight_bias");
    set_weight_bias(std::vector<IValue>{IValue(w_quant_t), IValue(b)});
    // TODO: we need to make sure this name is unique
    module.register_module(
        "_packed_linear_weight_bias",
        wrapper
    );
  }

  std::string replacement = R"(
graph(%self):
   %m: ClassType = prim::GetAttr[name="_packed_linear_weight_bias"](%self)
   %packed_params = prim::GetAttr[name="_packed_params"](%m)
   return (%packed_params))";

  SubgraphRewriter rewriter;
  rewriter.RegisterRewritePattern(pattern, replacement);
  rewriter.runOnGraph(graph);
}

} // namespace jit
} // namespace torch<|MERGE_RESOLUTION|>--- conflicted
+++ resolved
@@ -17,30 +17,7 @@
 namespace jit {
 namespace {
 
-<<<<<<< HEAD
-void findValuesInPattern(
-    Graph& graph,
-    const std::string& pattern,
-    std::unordered_set<Value*>& values_to_skip) {
-  Graph pattern_graph;
-  std::unordered_map<std::string, Value*> vmap;
-  script::parseIR(pattern, &pattern_graph, vmap);
-
-  const auto& matches = findPatternMatches(pattern_graph, graph);
-  for (const auto& match : matches) {
-    auto output_value = vmap.at("output");
-    TORCH_INTERNAL_ASSERT(
-        match.values_map.find(output_value) != match.values_map.end(),
-        "Didn't find Value output in match result.");
-    values_to_skip.emplace(match.values_map.at(output_value));
-  }
-}
-
-// TODO: move into ObserveHelper
-void addIntermediateValuesToSkipObserver(
-=======
 void fillQConfigMap(
->>>>>>> b0bb5e33
     const script::Module& module,
     const QConfigDict& qconfig_dict,
     ModuleQConfigMap& map,
@@ -251,7 +228,7 @@
   std::unordered_map<std::string, Value*> vmap;
   script::parseIR(pattern, &pattern_graph, vmap);
 
-  auto matches = findPatternMatches(pattern_graph, graph);
+  cosnt auto& matches = findPatternMatches(pattern_graph, graph);
   for (const auto& match : matches) {
     auto output_value = vmap.at("intermediate_val");
     TORCH_INTERNAL_ASSERT(
@@ -1005,8 +982,7 @@
 graph(%self):
    %b = prim::GetAttr[name="bias"](%self)
    %w_quant = prim::GetAttr[name="_quantized_weight"](%self)
-   %w_quant_t = aten::t(%w_quant)
-   %packed_params = quantized::linear_prepack(%w_quant_t, %b)
+   %packed_params = quantized::linear_prepack(%w_quant, %b)
    return (%packed_params))";
   Graph pattern_graph;
   std::unordered_map<std::string, Value*> vmap;
@@ -1015,27 +991,50 @@
   TORCH_CHECK(
       matches.size() <= 1, "We only support at most one match right now");
   for (const auto& match : matches) {
-    auto w_quant_t = module.get_attribute("_quantized_weight").toTensor();
+    auto w_quant = module.get_attribute("_quantized_weight").toTensor();
     auto b = module.get_parameter("bias").variable_data();
     auto wrapper = wrapper_module.clone();
     auto set_weight_bias = wrapper.get_method("set_weight_bias");
-    set_weight_bias(std::vector<IValue>{IValue(w_quant_t), IValue(b)});
+    set_weight_bias(std::vector<IValue>{IValue(w_quant), IValue(b)});
     // TODO: we need to make sure this name is unique
     module.register_module(
         "_packed_linear_weight_bias",
         wrapper
     );
-  }
-
-  std::string replacement = R"(
-graph(%self):
-   %m: ClassType = prim::GetAttr[name="_packed_linear_weight_bias"](%self)
-   %packed_params = prim::GetAttr[name="_packed_params"](%m)
-   return (%packed_params))";
-
-  SubgraphRewriter rewriter;
-  rewriter.RegisterRewritePattern(pattern, replacement);
-  rewriter.runOnGraph(graph);
+
+    auto values_map = match.values_map;
+    auto b_val = values_map.at(vmap.at("b"));
+    auto w_quant_val = values_map.at(vmap.at("w_quant"));
+    auto packed_params_val = values_map.at(vmap.at("packed_params"));
+
+    WithInsertPoint ins(b_val->node());
+    Node* packed_linear_weight_bias = graph->create(prim::GetAttr);
+    packed_linear_weight_bias->addInput(graph->inputs()[0]);
+    packed_linear_weight_bias->s_(attr::name, "_packed_linear_weight_bias");
+    packed_linear_weight_bias->output()->setDebugName("m");
+    packed_linear_weight_bias->output()->setType(wrapper.type());
+    packed_linear_weight_bias->insertAfter(b_val->node());
+
+    Node* rewritten_packed_params = graph->create(prim::GetAttr);
+    rewritten_packed_params->addInput(packed_linear_weight_bias->output());
+    rewritten_packed_params->s_(attr::name, "_packed_params");
+    rewritten_packed_params->output()->setDebugName("packed_params");
+    rewritten_packed_params->insertAfter(packed_linear_weight_bias);
+    packed_params_val->replaceAllUsesWith(rewritten_packed_params->output());
+
+    // Delete nodes
+    std::vector<Node*> nodes_to_delete;
+    nodes_to_delete.push_back(b_val->node());
+    nodes_to_delete.push_back(w_quant_val->node());
+    nodes_to_delete.push_back(packed_params_val->node());
+    for (auto n : nodes_to_delete) {
+      n->removeAllInputs();
+    }
+    for (auto n : nodes_to_delete) {
+      n->destroy();
+    }
+  }
+
 }
 
 } // namespace jit
