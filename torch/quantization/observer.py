from __future__ import absolute_import, division, print_function, unicode_literals

import math
from abc import ABCMeta, abstractmethod
from functools import partial
import warnings

import torch
import torch.nn as nn
from torch._jit_internal import Optional


ABC = ABCMeta(str("ABC"), (object,), {})  # compatible with Python 2 *and* 3:


class ObserverBase(ABC, nn.Module):
    r"""Observer base Module
    Any concrete observer implementation should derive from this class.

    Concrete observers should follow the same API. In forward, they will update
    the statistics of the observed Tensor. And they should provide a
    `calculate_qparams` function that computes the quantization parameters given
    the collected statistics.
    """

    def __init__(self, dtype=torch.quint8, qscheme=torch.per_tensor_affine):
        super(ObserverBase, self).__init__()
        self.dtype = dtype
        self.qscheme = qscheme
        self.eps = torch.finfo(torch.float32).eps
        assert self.qscheme in (
            torch.per_tensor_affine,
            torch.per_tensor_symmetric,
        ), "Default Observer only works for per_tensor_affine and \
                per_tensor_symmetric quantization scheme"
        assert self.dtype in (
            torch.qint8,
            torch.quint8,
        ), "Default Observer only works for qint8 and quint8 data type"

    @abstractmethod
    def forward(self, x):
        pass

    @abstractmethod
    def calculate_qparams(self, **kwargs):
        pass

    def _calculate_qparams(self, min_val, max_val):
        # type: (Optional[Tensor], Optional[Tensor]) -> Tuple[Tensor, Tensor]
        """
        Given min and max values, this function calculates quantization parameters
        """

        if max_val is None or min_val is None:
            warnings.warn("must run observer before calling calculate_qparams.\
                                    Returning default scale and zero point ")
            return torch.tensor([1.0]), torch.tensor([0])

        assert min_val <= max_val, "min {} should be less than max {}".format(
            min_val, max_val
        )

        if self.dtype == torch.qint8:
            qmin, qmax = -128, 127
        else:
            qmin, qmax = 0, 255

        max_val, min_val = float(max_val), float(min_val)
        min_val = min(0.0, min_val)
        max_val = max(0.0, max_val)
        if max_val == min_val:
            scale = 1.0
            zero_point = 0
        else:
            if self.qscheme == torch.per_tensor_symmetric:
                max_val = max(-min_val, max_val)
                scale = max_val / ((qmax - qmin) / 2)
                scale = max(scale, self.eps)
                zero_point = 0 if self.dtype == torch.qint8 else 128
            else:
                scale = (max_val - min_val) / float(qmax - qmin)
                scale = max(scale, self.eps)
                zero_point = qmin - round(min_val / scale)
                zero_point = max(qmin, zero_point)
                zero_point = min(qmax, zero_point)
                zero_point = int(zero_point)

        return torch.tensor([scale]), torch.tensor([zero_point])


class MinMaxObserver(ObserverBase):
    r"""Default Observer Module
    A default implementation of the observer module, only works for
    `per_tensor_affine` quantization scheme.  The module will record the
    running average of max and min value of the observed Tensor and
    calculate_qparams will calculate scale and zero_point
    """

    __annotations__ = {
        "min_val": Optional[torch.Tensor],
        "max_val": Optional[torch.Tensor],
    }

    def __init__(self, **kwargs):
        super(MinMaxObserver, self).__init__(**kwargs)
        self.min_val = None
        self.max_val = None

    def forward(self, x):
        min_val = self.min_val
        max_val = self.max_val
        if min_val is None or max_val is None:
            min_val = torch.min(x)
            max_val = torch.max(x)
        else:
            min_val = torch.min(torch.min(x), min_val)
            max_val = torch.max(torch.max(x), max_val)
        self.min_val = min_val
        self.max_val = max_val
        return x

    @torch.jit.export
    def calculate_qparams(self):
<<<<<<< HEAD
        # We pull these out so that TorchScript optional type refinement works.
        # We may be able to remove this in the future if TorchScript supports that
        # feature on attributes
        min_val = self.min_val
        max_val = self.max_val
        if max_val is None or min_val is None:
            raise Exception("must run observer before calling calculate_qparams!")
        return self._calculate_qparams(min_val, max_val)
=======
        return self._calculate_qparams(self.min_val, self.max_val)
>>>>>>> 9e835b57

    @torch.jit.export
    def extra_repr(self):
        return "min_val={}, max_val={}".format(self.min_val, self.max_val)


class HistogramObserver(ObserverBase):
    r"""
    The module records the running histogram of tensor values along with
    min/max values. calculate_qparams will calculate scale and zero_point
    """

    def __init__(self, bins=2048, **kwargs):
        super(HistogramObserver, self).__init__(**kwargs)
        self.bins = bins
        self.histogram = None
        self.min_val = None
        self.max_val = None

    def forward(self, x):
        if self.min_val is None or self.max_val is None or self.histogram is None:
            self.min_val = torch.min(x)
            self.max_val = torch.max(x)
            range = self.max_val - self.min_val
            self.relaxed_min = self.min_val - 0.5 * range
            self.relaxed_max = self.max_val + 0.5 * range
            self.histogram = torch.histc(
                x, self.bins, min=self.relaxed_min, max=self.relaxed_max
            )
            self.min_val = self.relaxed_min
            self.max_val = self.relaxed_max
        else:
            new_min = torch.min(x)
            new_max = torch.max(x)
            new_histogram = torch.histc(
                x, self.bins, min=self.relaxed_min, max=self.relaxed_max
            )
            self.histogram = new_histogram + self.histogram

    def calculate_qparams(self):
        if self.histogram is None:
            raise Exception("must run observer before calling calculate_qparams!")
        histogram_mask = torch.gt(self.histogram, 0).type(torch.int8)
        c = torch.cumsum(histogram_mask, 0)
        # Last non-zero bin
        max_bin = torch.argmax(histogram_mask)
        # Only one entry is non-zero, find it.
        min_bin = torch.argmax(torch.eq(c, 1).type(torch.int8))
        bin_width = (self.max_val.item() - self.min_val.item()) / self.histogram.size()[
            0
        ]
        new_min = self.min_val.item() + min_bin.item() * bin_width
        new_max = self.min_val.item() + (max_bin.item() + 1) * bin_width
        return self._calculate_qparams(new_min, new_max)


def observer(observer_cls, **kwargs):
    return partial(observer_cls, **kwargs)


def default_observer(**kwargs):
    return observer(MinMaxObserver, **kwargs)


def default_weight_observer(**kwargs):
    kwargs.setdefault("dtype", torch.qint8)
    kwargs.setdefault("qscheme", torch.per_tensor_symmetric)
    return observer(MinMaxObserver, **kwargs)<|MERGE_RESOLUTION|>--- conflicted
+++ resolved
@@ -1,9 +1,8 @@
 from __future__ import absolute_import, division, print_function, unicode_literals
 
-import math
+import warnings
 from abc import ABCMeta, abstractmethod
 from functools import partial
-import warnings
 
 import torch
 import torch.nn as nn
@@ -53,8 +52,10 @@
         """
 
         if max_val is None or min_val is None:
-            warnings.warn("must run observer before calling calculate_qparams.\
-                                    Returning default scale and zero point ")
+            warnings.warn(
+                "must run observer before calling calculate_qparams.\
+                                    Returning default scale and zero point "
+            )
             return torch.tensor([1.0]), torch.tensor([0])
 
         assert min_val <= max_val, "min {} should be less than max {}".format(
@@ -65,7 +66,6 @@
             qmin, qmax = -128, 127
         else:
             qmin, qmax = 0, 255
-
         max_val, min_val = float(max_val), float(min_val)
         min_val = min(0.0, min_val)
         max_val = max(0.0, max_val)
@@ -122,18 +122,7 @@
 
     @torch.jit.export
     def calculate_qparams(self):
-<<<<<<< HEAD
-        # We pull these out so that TorchScript optional type refinement works.
-        # We may be able to remove this in the future if TorchScript supports that
-        # feature on attributes
-        min_val = self.min_val
-        max_val = self.max_val
-        if max_val is None or min_val is None:
-            raise Exception("must run observer before calling calculate_qparams!")
-        return self._calculate_qparams(min_val, max_val)
-=======
         return self._calculate_qparams(self.min_val, self.max_val)
->>>>>>> 9e835b57
 
     @torch.jit.export
     def extra_repr(self):
@@ -145,6 +134,14 @@
     The module records the running histogram of tensor values along with
     min/max values. calculate_qparams will calculate scale and zero_point
     """
+
+    __annotations__ = {
+        "min_val": Optional[torch.Tensor],
+        "max_val": Optional[torch.Tensor],
+        "relaxed_min": torch.Tensor,
+        "relaxed_max": torch.Tensor,
+        "histogram": Optional[torch.Tensor],
+    }
 
     def __init__(self, bins=2048, **kwargs):
         super(HistogramObserver, self).__init__(**kwargs)
@@ -152,42 +149,47 @@
         self.histogram = None
         self.min_val = None
         self.max_val = None
+        self.relaxed_min = torch.tensor([0])
+        self.relaxed_max = torch.tensor([0])
 
     def forward(self, x):
-        if self.min_val is None or self.max_val is None or self.histogram is None:
-            self.min_val = torch.min(x)
-            self.max_val = torch.max(x)
-            range = self.max_val - self.min_val
-            self.relaxed_min = self.min_val - 0.5 * range
-            self.relaxed_max = self.max_val + 0.5 * range
-            self.histogram = torch.histc(
-                x, self.bins, min=self.relaxed_min, max=self.relaxed_max
-            )
+        min_val = self.min_val
+        max_val = self.max_val
+        histogram = self.histogram
+        if min_val is None or max_val is None or histogram is None:
+            min_val = torch.min(x)
+            max_val = torch.max(x)
+            range = max_val - min_val
+            self.relaxed_min = min_val - 0.5 * range
+            self.relaxed_max = max_val + 0.5 * range
+            self.histogram = torch.histc(x, self.bins, min=self.relaxed_min, max=self.relaxed_max)
             self.min_val = self.relaxed_min
             self.max_val = self.relaxed_max
         else:
             new_min = torch.min(x)
             new_max = torch.max(x)
-            new_histogram = torch.histc(
-                x, self.bins, min=self.relaxed_min, max=self.relaxed_max
-            )
-            self.histogram = new_histogram + self.histogram
-
+            new_histogram = torch.histc(x, self.bins, min=self.relaxed_min, max=self.relaxed_max)
+            self.histogram = new_histogram + histogram
+
+    @torch.jit.export
     def calculate_qparams(self):
-        if self.histogram is None:
-            raise Exception("must run observer before calling calculate_qparams!")
-        histogram_mask = torch.gt(self.histogram, 0).type(torch.int8)
-        c = torch.cumsum(histogram_mask, 0)
-        # Last non-zero bin
-        max_bin = torch.argmax(histogram_mask)
-        # Only one entry is non-zero, find it.
-        min_bin = torch.argmax(torch.eq(c, 1).type(torch.int8))
-        bin_width = (self.max_val.item() - self.min_val.item()) / self.histogram.size()[
-            0
-        ]
-        new_min = self.min_val.item() + min_bin.item() * bin_width
-        new_max = self.min_val.item() + (max_bin.item() + 1) * bin_width
-        return self._calculate_qparams(new_min, new_max)
+        min_val = self.min_val
+        max_val = self.max_val
+        histogram = self.histogram
+
+        if min_val is None or max_val is None or histogram is None:
+            return self._calculate_qparams(None, None)
+        else:
+            histogram_mask = torch.gt(histogram, 0).to(torch.int8)
+            c = torch.cumsum(histogram_mask, 0)
+            # Last non-zero bin
+            max_bin = torch.argmax(histogram_mask)
+            # Only one entry is non-zero, find it.
+            min_bin = torch.argmax(torch.eq(c, 1))
+            bin_width = (max_val - min_val) / histogram.size()[0]
+            new_min = min_val + min_bin * bin_width
+            new_max = min_val + (max_bin + 1) * bin_width
+            return self._calculate_qparams(new_min, new_max)
 
 
 def observer(observer_cls, **kwargs):
