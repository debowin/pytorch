from __future__ import absolute_import, division, print_function, unicode_literals

import torch
import torch.nn as nn
from abc import ABCMeta, abstractmethod
from functools import partial
import warnings

from torch._jit_internal import Optional

ABC = ABCMeta(str('ABC'), (object,), {})  # compatible with Python 2 *and* 3:

class ObserverBase(ABC, nn.Module):
    r"""Observer base Module
    Any concrete observer implementation should derive from this class.

    Concrete observers should follow the same API. In forward, they will update
    the statistics of the observed Tensor. And they should provide a
    `calculate_qparams` function that computes the quantization parameters given
    the collected statistics.
    """

    def __init__(self, dtype=torch.quint8, qscheme=torch.per_tensor_affine):
        super(ObserverBase, self).__init__()
        self.dtype = dtype
        self.qscheme = qscheme
        self.eps = torch.finfo(torch.float32).eps
        assert self.qscheme in (
            torch.per_tensor_affine,
            torch.per_tensor_symmetric,
        ), "Default Observer only works for per_tensor_affine and \
                per_tensor_symmetric quantization scheme"
        assert self.dtype in (
            torch.qint8,
            torch.quint8,
        ), "Default Observer only works for qint8 and quint8 data type"

    @abstractmethod
    def forward(self, x):
        pass

    @abstractmethod
    def calculate_qparams(self, **kwargs):
        pass

    def _calculate_qparams(self, min_val, max_val):
        """
        Given min and max values, this function calculates quantization parameters
        """
        assert min_val <= max_val, "min {} should be less than max {}".format(
            min_val, max_val
        )

        if self.dtype == torch.qint8:
            qmin, qmax = -128, 127
        else:
            qmin, qmax = 0, 255
<<<<<<< HEAD

        if max_val is None or min_val is None:
            raise Exception('must run observer before calling calculate_qparams!')
        max_val, min_val = float(max_val), float(min_val)
        # extend min/max values to include 0 to meet the requirement that 0 is
        # exactly repsentable
        min_val = min(0.0, min_val)
        max_val = max(0.0, max_val)

        if max_val == min_val:
            scale = 1.0
            zero_point = 0
=======
        scale = 1.0
        zero_point = 0
        # We pull these out so that TorchScript optional type refinement works.
        # We may be able to remove this in the future if TorchScript supports that
        # feature on attributes
        min_val = self.min_val
        max_val = self.max_val
        if max_val is None or min_val is None:
            warnings.warn("must run observer before calling calculate_qparams")
>>>>>>> ff30201f
        else:
            max_val, min_val = self.max_val.item(), self.min_val.item()
            min_val = min(0.0, self.min_val.item())
            max_val = max(0.0, self.max_val.item())
            if self.qscheme == torch.per_tensor_symmetric:
                max_val = max(-min_val, max_val)
                scale = max_val / ((qmax - qmin) / 2)
                scale = max(scale, self.eps)
                zero_point = 0 if self.dtype == torch.qint8 else 128
            else:
                scale = (max_val - min_val) / float(qmax - qmin)
                scale = max(scale, self.eps)
                zero_point = qmin - round(min_val / scale)
                zero_point = max(qmin, zero_point)
                zero_point = min(qmax, zero_point)
                zero_point = int(zero_point)

        return torch.tensor([scale]), torch.tensor([zero_point])


class MinMaxObserver(ObserverBase):
    r"""Default Observer Module
    A default implementation of the observer module, only works for
    `per_tensor_affine` quantization scheme.  The module will record the
    running average of max and min value of the observed Tensor and
    calculate_qparams will calculate scale and zero_point
    """

    __annotations__ = {'min_val' : Optional[torch.Tensor], 'max_val' : Optional[torch.Tensor]}

    def __init__(self, **kwargs):
        super(MinMaxObserver, self).__init__(**kwargs)
        self.min_val = None
        self.max_val = None

    def forward(self, x):
        min_val = self.min_val
        max_val = self.max_val
        if min_val is None or max_val is None:
            min_val = torch.min(x)
            max_val = torch.max(x)
        else:
            min_val = torch.min(torch.min(x), min_val)
            max_val = torch.max(torch.max(x), max_val)
        self.min_val = min_val
        self.max_val = max_val
        return x

    @torch.jit.export
    def calculate_qparams(self):
        # We pull these out so that TorchScript optional type refinement works.
        # We may be able to remove this in the future if TorchScript supports that
        # feature on attributes
        min_val = self.min_val
        max_val = self.max_val
        if max_val is None or min_val is None:
            raise Exception('must run observer before calling calculate_qparams!')
        return self._calculate_qparams(min_val, max_val)

    @torch.jit.export
    def extra_repr(self):
        return 'min_val={}, max_val={}'.format(self.min_val, self.max_val)

def observer(observer_cls, **kwargs):
    return partial(observer_cls, **kwargs)

def default_observer(**kwargs):
    return observer(MinMaxObserver, **kwargs)

def default_weight_observer(**kwargs):
    kwargs.setdefault("dtype", torch.qint8)
    kwargs.setdefault("qscheme", torch.per_tensor_symmetric)
    return observer(MinMaxObserver, **kwargs)<|MERGE_RESOLUTION|>--- conflicted
+++ resolved
@@ -55,20 +55,6 @@
             qmin, qmax = -128, 127
         else:
             qmin, qmax = 0, 255
-<<<<<<< HEAD
-
-        if max_val is None or min_val is None:
-            raise Exception('must run observer before calling calculate_qparams!')
-        max_val, min_val = float(max_val), float(min_val)
-        # extend min/max values to include 0 to meet the requirement that 0 is
-        # exactly repsentable
-        min_val = min(0.0, min_val)
-        max_val = max(0.0, max_val)
-
-        if max_val == min_val:
-            scale = 1.0
-            zero_point = 0
-=======
         scale = 1.0
         zero_point = 0
         # We pull these out so that TorchScript optional type refinement works.
@@ -78,7 +64,6 @@
         max_val = self.max_val
         if max_val is None or min_val is None:
             warnings.warn("must run observer before calling calculate_qparams")
->>>>>>> ff30201f
         else:
             max_val, min_val = self.max_val.item(), self.min_val.item()
             min_val = min(0.0, self.min_val.item())
